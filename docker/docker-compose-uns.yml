--- conflicted
+++ resolved
@@ -1,11 +1,7 @@
 services:
   bisheng-unstructured:
     container_name: bisheng-unstructured
-<<<<<<< HEAD
-    image: dataelement/bisheng-unstructured:v0.0.3.8
-=======
     image: dataelement/bisheng-unstructured:v0.0.3.9
->>>>>>> d6b585cd
     ports:
       - "10001:10001"
     environment:
