[tool.poetry]
name = "bisheng"
<<<<<<< HEAD
version = "0.4.0.dev1"
=======
version = "0.3.7.1"
>>>>>>> cef05915
description = "A Python package with a built-in web application"
authors = ["Dataelement <hanfeng@dataelem.com>"]
maintainers = [
    "hanfeng <hanfeng@dataelem.com>",
]
repository = "https://github.com/dataelement/bisheng"
license = "Apache 2.0"
readme = "README.md"
keywords = ["nlp", "langchain", "openai", "gpt", "gui"]
packages = [{ include = "bisheng", from = "./" }]
include = ["./bisheng/*", "bisheng/**/*"]


[tool.poetry.scripts]
bisheng = "bisheng.__main__:main"

[tool.poetry.dependencies]
<<<<<<< HEAD
bisheng_langchain = "0.4.0.dev1"
=======
bisheng_langchain = "0.3.7.1"
>>>>>>> cef05915
bisheng_pyautogen = "0.3.2"
langchain = "^0.2.16"
langchain_experimental = "*"
langchain_openai = "^0.1.25"
langchain-community = "^0.2.17"
langgraph = "^0.2.37"
openai = "^1.51.2"
langchain-google-genai = "^1.0.10"
langchain-anthropic = "^0.1.4"
minio = "7.2.0"
loguru = "^0.7.1"
fastapi_jwt_auth = "^0.5.0"
captcha = "^0.5.0"
rsa = "4.9"
pydantic = "^1.10.18"
numexpr = "^2.8.6"
pypinyin = "0.50.0"
celery = { extras = ["redis"], version = "^5.3.6" }
redis = "^5.0.0"
jieba = "^0.42.1"
PyMuPDF = "^1.23.8"
shapely = "^2.0.1"
python = ">=3.9,<3.11"
fastapi = "^0.108.0"
uvicorn = "^0.22.0"
beautifulsoup4 = "^4.12.2"
google-search-results = "^2.4.1"
google-api-python-client = "^2.79.0"
typer = "^0.9.0"
gunicorn = "^20.1.0"
pandas = "^2.0.0"
chromadb = "^0.3.21"
rich = "^13.4.2"
networkx = "^3.1"
unstructured = "^0.7.0"
pypdf = "*" # 和llama-index包冲突
lxml = "^4.9.2"
pysrt = "^1.1.2"
fake-useragent = "^1.1.3"
docstring-parser = "^0.15"
psycopg2-binary = "^2.9.6"
pyarrow = "^12.0.0"
tiktoken = "*"
wikipedia = "^1.4.0"
qdrant-client = "^1.3.0"
websockets = "^10.3"
weaviate-client = "^3.21.0"
cohere = "^4.11.0"
python-multipart = "^0.0.6"
sqlmodel = "^0.0.14"
pymysql = "^0.10.1"
pymilvus = "2.4.0"
elasticsearch = "^8.9.0"
orjson = "^3.9.1"
multiprocess = "^0.70.14"
cachetools = "^5.3.1"
types-cachetools = "^5.3.0.5"
appdirs = "^1.4.4"
supabase = "^2.4.0"
certifi = "^2023.5.7"
psycopg = "^3.1.9"
psycopg-binary = "^3.1.9"
emoji = "^2.10.1"
platformdirs = ">=2.5"
scipy = "*"
arxiv = "2.1.0"
matplotlib = "3.8.4"
cchardet = "^2.1.7"
llama-index = "0.9.48"
tenacity = "<8.4.0"
bisheng-ragas = { version = "^1.0.0", source = "dataelem-index" }
qianfan = "^0.4.4"
dashscope = "^1.20.3"
blobfile = "^3.0.0"

[tool.poetry.dev-dependencies]
black = "^23.1.0"
ipykernel = "^6.21.2"
mypy = "^1.1.1"
ruff = "^0.0.254"
httpx = "^0.25.0"
pytest = "^7.2.2"
types-requests = "^2.28.11"
requests = "^2.28.0"
pytest-cov = "^4.0.0"
pandas-stubs = "^2.0.0.230412"
types-pillow = "^9.5.0.2"
types-appdirs = "^1.4.3.5"
types-pyyaml = "^6.0.12.8"

[tool.poetry.extras]
deploy = ["langchain-serve"]

[tool.pytest.ini_options]
minversion = "6.0"
addopts = "-ra"
testpaths = ["tests", "integration"]
console_output_style = "progress"
filterwarnings = ["ignore::DeprecationWarning"]
log_cli = true


[tool.ruff]
line-length = 120

[build-system]
requires = ["poetry-core"]
build-backend = "poetry.core.masonry.api"

[[tool.poetry.source]]
name = "dataelem-index"
url = "https://public:26rS9HRxDqaVy5T@nx.dataelem.com/repository/pypi-hosted/simple"
priority = "explicit"<|MERGE_RESOLUTION|>--- conflicted
+++ resolved
@@ -1,10 +1,6 @@
 [tool.poetry]
 name = "bisheng"
-<<<<<<< HEAD
 version = "0.4.0.dev1"
-=======
-version = "0.3.7.1"
->>>>>>> cef05915
 description = "A Python package with a built-in web application"
 authors = ["Dataelement <hanfeng@dataelem.com>"]
 maintainers = [
@@ -22,11 +18,7 @@
 bisheng = "bisheng.__main__:main"
 
 [tool.poetry.dependencies]
-<<<<<<< HEAD
 bisheng_langchain = "0.4.0.dev1"
-=======
-bisheng_langchain = "0.3.7.1"
->>>>>>> cef05915
 bisheng_pyautogen = "0.3.2"
 langchain = "^0.2.16"
 langchain_experimental = "*"
