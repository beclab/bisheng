knowledges: # 知识库相关配置
  etl4lm:
    # 文档解析模型服务配置，包括OCR、版式分析、表格识别、公式识别等
    url: ""  # http://192.168.106.12:8180/v1/etl4llm/predict
    timeout: 600
    # OCR SDK服务地址，默认为空则使用ETL4LM自带的轻量OCR模型（速度快，对于困难场景效果一般），若填写OCR SDK服务地址则使用高精度的OCR模型。
    ocr_sdk_url: ""

llm_request:
  # 控制技能 LLM 组件模型访问的超时配置, 以下是默认值
  request_timeout: 600
  max_retries: 1

default_operator:
  # 使用免登录链接的方式需要配置，因为免登录链接相当于不知道用户信息，我们系统会自动把这些行为记录到某个用户头上，这里用来配置该用户的id
  user: 1
  enable_guest_access: true # 免登录链接是否可访问

# 密码安全相关配置
password_conf:
  # 密码超过X天必须进行修改, 登录提示重新修改密码。大于0策略才生效
  password_valid_period: 200
  # 登录错误时间窗口,单位分钟。在错误时间窗口内超过最大错误次数会封禁用户，password_valid_period和login_error_time_window都大于0才生效
  login_error_time_window: 5
  # 最大错误次数，超过后会封禁用户，大于0时生效
  max_error_times: 0

system_login_method:
  # 是否允许多点登录
  allow_multi_login: true
  # sso系统登录配置（毕昇商业扩展套件功能，开源版无需配置）
  gateway_login: false # 是否开启sso登录
  admin_username: admin # 从 SSO/LDAP 注册的管理员用户名

# 登陆页面是否需要输入验证码，可设置为True或False
use_captcha: True

# 会话窗口底部提示文案
dialog_tips:
  "内容由AI生成，仅供参考！"

env:
  # 聊天窗口快捷搜索功能使用的搜索引擎，默认为百度，可以配置为内部文档搜索
  # dialog_quick_search: http://www.baidu.com/s?wd=
  # 当用户的环境前面的网关，不能在同一个端口上既有http又有socket时，需要这个配置，将两个请求区分开，默认可以不用
  # websocket_url: 192.168.106.120:3003
  office_url: http://IP:8701 # onlyoffice 组件地址，需要浏览器能直接访问
  # 是否展示前端界面上的github和帮助链接
  show_github_and_help: true
  # 是否开启注册
  enable_registration: true
  # 前端上传文件的最大限制，单位MB
  uploaded_files_maximum_size: 50

workflow:
  # 节点运行最大步数
  max_steps: 50
  # 等待用户输入的超时时间，单位分钟
  timeout: 5

# 灵思模块相关配置
linsight:
  # 历史记录中工具消息的最大token，超过后需要总结下历史记录
  tool_buffer: 100000
  # 单个任务最大执行步骤数，防止死循环
  max_steps: 200
  # 灵思任务执行过程中模型调用重试次数
  retry_num: 3
  # 灵思任务执行过程中模型调用重试间隔时间（秒）
  retry_sleep: 5
  # 生成SOP时，prompt里放的用户上传文件信息的数量
  max_file_num: 5
  # 生成SOP时，prompt里放的组织知识库的最大数量
  max_knowledge_num: 20
<<<<<<< HEAD
  # 灵思模型默认温度
  default_temperature: 0
  # 模型json格式失败重试时的温度
  retry_temperature: 1
=======
  # 拆分二级任务时读取文件内容的字符数，超过后会截断
  file_content_length: 5000
>>>>>>> cbaf642d
<|MERGE_RESOLUTION|>--- conflicted
+++ resolved
@@ -72,12 +72,9 @@
   max_file_num: 5
   # 生成SOP时，prompt里放的组织知识库的最大数量
   max_knowledge_num: 20
-<<<<<<< HEAD
+  # 拆分二级任务时读取文件内容的字符数，超过后会截断
+  file_content_length: 5000
   # 灵思模型默认温度
   default_temperature: 0
   # 模型json格式失败重试时的温度
-  retry_temperature: 1
-=======
-  # 拆分二级任务时读取文件内容的字符数，超过后会截断
-  file_content_length: 5000
->>>>>>> cbaf642d
+  retry_temperature: 1