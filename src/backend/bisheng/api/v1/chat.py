--- conflicted
+++ resolved
@@ -51,20 +51,12 @@
     Authorize.jwt_required()
     payload = json.loads(Authorize.get_jwt_subject())
 
-<<<<<<< HEAD
-    smt = (select(ChatMessage.flow_id, ChatMessage.chat_id, ChatMessage.chat_id,
-                  func.max(ChatMessage.create_time).label('create_time'),
-                  func.max(ChatMessage.update_time).label('update_time')).where(
-                      ChatMessage.user_id == payload.get('user_id')).group_by(
-                          ChatMessage.flow_id).order_by(func.max(ChatMessage.create_time).desc()))
-=======
     smt = (select(ChatMessage.flow_id, ChatMessage.chat_id,
                   func.max(ChatMessage.create_time).label('create_time'),
                   func.max(ChatMessage.update_time).label('update_time')).where(
                       ChatMessage.user_id == payload.get('user_id')).group_by(
                           ChatMessage.flow_id,
                           ChatMessage.chat_id).order_by(func.max(ChatMessage.create_time).desc()))
->>>>>>> 40f9c1b7
     db_message = session.exec(smt).all()
     flow_ids = [message.flow_id for message in db_message]
     db_flow = session.exec(select(Flow).where(Flow.id.in_(flow_ids))).all()
