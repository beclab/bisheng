from typing import Optional

from bisheng.api.utils import remove_api_keys
from bisheng.api.v1.schemas import UnifiedResponseModel, resp_200
from bisheng.database.base import get_session
from bisheng.database.models.flow import Flow
from bisheng.database.models.template import Template, TemplateCreate, TemplateRead, TemplateUpdate
from bisheng.settings import settings
from fastapi import APIRouter, Depends, HTTPException
from sqlmodel import Session, select

# build router
router = APIRouter(prefix='/skill', tags=['Skills'])
ORDER_GAP = 65535


@router.post('/template/create',
             response_model=UnifiedResponseModel[TemplateRead],
             status_code=201)
def create_template(*, session: Session = Depends(get_session), template: TemplateCreate):
    """Create a new flow."""
    db_template = Template.from_orm(template)
    if not db_template.data:
        db_flow = session.get(Flow, template.flow_id)
        db_template.data = db_flow.data
    # 校验name
    name_repeat = session.exec(select(Template).where(Template.name == db_template.name)).first()
    if name_repeat:
        raise HTTPException(status_code=500, detail='Repeat name, please choose another name')
    # 增加 order_num  x,x+65535
    max_order = session.exec(select(Template).order_by(Template.order_num.desc()).limit(1)).first()
    # 如果没有数据，就从 65535 开始
    db_template.order_num = max_order.order_num + ORDER_GAP if max_order else ORDER_GAP
    session.add(db_template)
    session.commit()
    session.refresh(db_template)
    return resp_200(db_template)


@router.get('/template', response_model=UnifiedResponseModel[list[Template]], status_code=200)
<<<<<<< HEAD
def read_template(*, session: Session = Depends(get_session)):
=======
def read_template(*,
                  page_size: Optional[int] = None,
                  page_name: Optional[int] = None,
                  id: Optional[int] = None,
                  name: Optional[str] = None,
                  session: Session = Depends(get_session)):
>>>>>>> 43fb4859
    """Read all flows."""
    sql = select(Template.id, Template.name, Template.description, Template.update_time)
    if id:
        template = session.get(Template, id)
        return resp_200([template])
    if name:
        sql.where(Template.name == name)
    sql.order_by(Template.order_num.desc())
    if page_size and page_name:
        sql.offset(page_size * (page_name - 1)).limit(page_size)
    try:
        template_session = session.exec(sql)
        templates = template_session.mappings().all()
    except Exception as e:
        raise HTTPException(status_code=500, detail=str(e)) from e
    return resp_200(templates)


@router.post('/template/{id}', response_model=UnifiedResponseModel[TemplateRead], status_code=200)
def update_template(*, session: Session = Depends(get_session), id: int, template: TemplateUpdate):
    """Update a flow."""
    db_template = session.get(Template, id)
    if not db_template:
        raise HTTPException(status_code=404, detail='Template not found')
    template_data = template.model_dump(exclude_unset=True)
    if settings.remove_api_keys:
        template_data = remove_api_keys(template_data)
    for key, value in template_data.items():
        setattr(db_template, key, value)
    session.add(db_template)
    session.commit()
    session.refresh(db_template)
    return resp_200(db_template)


@router.delete('/template/{id}', status_code=200)
def delete_template(*, session: Session = Depends(get_session), id: int):
    """Delete a flow."""
    db_template = session.get(Template, id)
    if not db_template:
        raise HTTPException(status_code=404, detail='Template not found')
    session.delete(db_template)
    session.commit()
    return resp_200()<|MERGE_RESOLUTION|>--- conflicted
+++ resolved
@@ -38,16 +38,12 @@
 
 
 @router.get('/template', response_model=UnifiedResponseModel[list[Template]], status_code=200)
-<<<<<<< HEAD
-def read_template(*, session: Session = Depends(get_session)):
-=======
 def read_template(*,
                   page_size: Optional[int] = None,
                   page_name: Optional[int] = None,
                   id: Optional[int] = None,
                   name: Optional[str] = None,
                   session: Session = Depends(get_session)):
->>>>>>> 43fb4859
     """Read all flows."""
     sql = select(Template.id, Template.name, Template.description, Template.update_time)
     if id:
