--- conflicted
+++ resolved
@@ -13,11 +13,7 @@
 from bisheng.cache.utils import CACHE_DIR
 
 
-<<<<<<< HEAD
-def combine_multiple_md_files_to_raw_texts(llm, path, abstract_propmpt=None):
-=======
 def combine_multiple_md_files_to_raw_texts(llm, path, abstract_prompt):
->>>>>>> 0724c658
     """
     combine multiple md file to raw texts including meta-data list.
     Args:
