import base64
import json
import math
import re
import time
from typing import List
from uuid import uuid4

import requests
from bisheng.database.base import session_getter
from bisheng.database.models.knowledge import Knowledge, KnowledgeCreate
from bisheng.database.models.knowledge_file import KnowledgeFile, KnowledgeFileDao
from bisheng.interface.embeddings.custom import FakeEmbedding
from bisheng.interface.importing.utils import import_vectorstore
from bisheng.interface.initialize.loading import instantiate_vectorstore
from bisheng.settings import settings
from bisheng.utils.minio_client import MinioClient
from bisheng_langchain.document_loaders import ElemUnstructuredLoader
from bisheng_langchain.embeddings import HostEmbeddings
from bisheng_langchain.text_splitter import ElemCharacterTextSplitter
from bisheng_langchain.vectorstores import ElasticKeywordsSearch, Milvus
from fastapi import HTTPException
from langchain.document_loaders import (BSHTMLLoader, PyPDFLoader, TextLoader,
                                        UnstructuredMarkdownLoader, UnstructuredPowerPointLoader,
                                        UnstructuredWordDocumentLoader)
from langchain.embeddings.base import Embeddings
from langchain.embeddings.openai import OpenAIEmbeddings
from langchain.schema.document import Document
from langchain.text_splitter import CharacterTextSplitter
from langchain.vectorstores.base import VectorStore
from loguru import logger
from pymilvus import Collection
from sqlalchemy import delete
from sqlmodel import select

filetype_load_map = {
    'txt': TextLoader,
    'pdf': PyPDFLoader,
    'html': BSHTMLLoader,
    'md': UnstructuredMarkdownLoader,
    'doc': UnstructuredWordDocumentLoader,
    'docx': UnstructuredWordDocumentLoader,
    'ppt': UnstructuredPowerPointLoader,
    'pptx': UnstructuredPowerPointLoader,
}


def create_knowledge(knowledge: KnowledgeCreate, user_id: int):
    """ 创建知识库. """
    knowledge.is_partition = knowledge.is_partition or settings.get_knowledge().get(
        'vectorstores', {}).get('Milvus', {}).get('is_partition', True)
    db_knowldge = Knowledge.model_validate(knowledge)
    with session_getter() as session:
        know = session.exec(
            select(Knowledge).where(Knowledge.name == knowledge.name,
                                    knowledge.user_id == user_id)).all()
    if know:
        raise HTTPException(status_code=500, detail='知识库名称重复')
    if not db_knowldge.collection_name:
        if knowledge.is_partition:
            embedding = re.sub(r'[^\w]', '_', knowledge.model)
            suffix_id = settings.get_knowledge().get('vectorstores').get('Milvus', {}).get(
                'partition_suffix', 1)
            db_knowldge.collection_name = f'partition_{embedding}_knowledge_{suffix_id}'
        else:
            # 默认collectionName
            db_knowldge.collection_name = f'col_{int(time.time())}_{str(uuid4())[:8]}'
    db_knowldge.index_name = f'col_{int(time.time())}_{str(uuid4())[:8]}'
    db_knowldge.user_id = user_id
    with session_getter() as session:
        session.add(db_knowldge)
        session.commit()
        session.refresh(db_knowldge)
        return db_knowldge.copy()


def delete_knowledge_by(knowledge: Knowledge, only_clear: bool = False):
    # 处理vector
    knowledge_id = knowledge.id
    embeddings = FakeEmbedding()
    vectore_client = decide_vectorstores(knowledge.collection_name, 'Milvus', embeddings)
    if isinstance(vectore_client.col, Collection):
        logger.info(f'delete_vectore col={knowledge.collection_name}')
        if knowledge.collection_name.startswith('col'):
            vectore_client.col.drop()
        else:
            pk = vectore_client.col.query(expr=f'knowledge_id=="{knowledge.id}"',
                                          output_fields=['pk'])
            vectore_client.col.delete(f"pk in {[p['pk'] for p in pk]}")
            # 判断milvus 是否还有entity
            if vectore_client.col.is_empty:
                vectore_client.col.drop()

    # 处理 es
    # elastic
    esvectore_client: 'ElasticKeywordsSearch' = decide_vectorstores(knowledge.index_name,
                                                                    'ElasticKeywordsSearch',
                                                                    embeddings)
    if esvectore_client:
        index_name = knowledge.index_name or knowledge.collection_name  # 兼容老版本
        res = esvectore_client.client.indices.delete(index=index_name, ignore=[400, 404])
        logger.info(f'act=delete_es index={index_name} res={res}')

    # 清理minio的数据
    delete_knowledge_file_in_minio(knowledge_id)

    # 处理knowledge file
    with session_getter() as session:
        session.exec(delete(KnowledgeFile).where(KnowledgeFile.knowledge_id == knowledge_id))
        # 清空知识库时，不删除知识库记录
        if not only_clear:
            session.delete(knowledge)
        session.commit()
    return True


<<<<<<< HEAD
def delete_knowledge_file_in_minio(knowledge_id: int):
    # 每1000条记录去删除minio文件
    count = KnowledgeFileDao.count_file_by_knowledge_id(knowledge_id)
    if count == 0:
        return
    page_size = 1000
    page_num = math.ceil(count / page_size)
    minio_client = MinioClient()
    for i in range(page_num):
        file_list = KnowledgeFileDao.get_file_simple_by_knowledge_id(knowledge_id, i + 1, page_size)
        for file in file_list:
            minio_client.delete_minio(str(file[0]))
            if file[1]:
                minio_client.delete_minio(file[1])


def delete_knowledge_file_batch(file_ids: List[int]):
=======
def delete_knowledge_file_vectors(file_ids: List[int]):
>>>>>>> 1c367a7f
    """ 删除知识文件信息 """
    with session_getter() as session:
        knowledge_files = session.exec(
            select(KnowledgeFile).where(KnowledgeFile.id.in_(file_ids))).all()
        if not knowledge_files:
            raise ValueError('文件ID不存在')

    knowledge_ids = [file.knowledge_id for file in knowledge_files]
    with session_getter() as session:
        knowledges = session.exec(select(Knowledge).where(Knowledge.id.in_(knowledge_ids))).all()
    knowledgeid_dict = {knowledge.id: knowledge for knowledge in knowledges}
    # 处理vectordb
    for file in knowledge_files:
        knowledge = knowledgeid_dict.get(file.knowledge_id)
        collection_name = knowledge.collection_name
        embeddings = FakeEmbedding()
        vectore_client = decide_vectorstores(collection_name, 'Milvus', embeddings)
        if isinstance(vectore_client, Milvus) and vectore_client.col:
            pk = vectore_client.col.query(expr=f'file_id == {file.id}', output_fields=['pk'])
            res = vectore_client.col.delete(f"pk in {[p['pk'] for p in pk]}")
            logger.info(f'act=delete_vector file_id={file.id} res={res}')

            # minio
            minio_client = MinioClient()
            minio_client.delete_minio(str(file.id))
            if file.object_name:
                minio_client.delete_minio(str(file.object_name))
            # elastic
            index_name = knowledge.index_name or collection_name
            esvectore_client = decide_vectorstores(index_name, 'ElasticKeywordsSearch', embeddings)

            if esvectore_client:
                res = esvectore_client.client.delete_by_query(
                    index=index_name, query={'match': {
                        'metadata.file_id': file.id
                    }})
                logger.info(f'act=delete_es file_id={file.id} res={res}')
    return True


def decide_embeddings(model: str) -> Embeddings:
    """embed method"""
    model_list = settings.get_knowledge().get('embeddings')
    if model == 'text-embedding-ada-002':
        return OpenAIEmbeddings(**model_list.get(model))
    else:
        return HostEmbeddings(**model_list.get(model))


def decide_vectorstores(collection_name: str, vector_store: str,
                        embedding: Embeddings) -> VectorStore:
    """vector db"""
    vector_config = settings.get_knowledge().get('vectorstores').get(vector_store)
    if not vector_config:
        # 无相关配置
        return None

    if vector_store == 'ElasticKeywordsSearch':
        param = {'index_name': collection_name, 'embedding': embedding}
        if isinstance(vector_config['ssl_verify'], str):
            vector_config['ssl_verify'] = eval(vector_config['ssl_verify'])
    else:
        param = {'collection_name': collection_name, 'embedding': embedding}
        vector_config.pop('partition_suffix', '')
        vector_config.pop('is_partition', '')

    param.update(vector_config)
    class_obj = import_vectorstore(vector_store)
    return instantiate_vectorstore(class_object=class_obj, params=param)


def addEmbedding(collection_name,
                 index_name,
                 knowledge_id: int,
                 model: str,
                 chunk_size: int,
                 separator: str,
                 chunk_overlap: int,
                 file_paths: List[str],
                 knowledge_files: List[KnowledgeFile],
                 callback: str,
                 extra_meta: str = None):
    error_msg = ''
    try:
        vectore_client, es_client = None, None
        minio_client = MinioClient()
        embeddings = decide_embeddings(model)
        vectore_client = decide_vectorstores(collection_name, 'Milvus', embeddings)
    except Exception as e:
        error_msg = 'MilvusExcept:' + str(e)
        logger.exception(e)

    try:
        es_client = decide_vectorstores(index_name, 'ElasticKeywordsSearch', embeddings)
    except Exception as e:
        error_msg = error_msg + 'ESException:' + str(e)
        logger.exception(e)

    callback_obj = {}
    for index, path in enumerate(file_paths):
        ts1 = time.time()
        with session_getter() as session:
            knowledge_file = session.get(KnowledgeFile, knowledge_files[index].id)
        logger.info('process_file_begin knowledge_id={} file_name={} file_size={} ',
                    knowledge_files[0].knowledge_id, knowledge_file.file_name, len(file_paths))
        # 原始文件保存
        file_type = knowledge_file.file_name.rsplit('.', 1)[-1]
        knowledge_file.object_name = f'original/{knowledge_file.id}.{file_type}'
        with session_getter() as session:
            session.add(knowledge_file)
            session.commit()
            session.refresh(knowledge_file)
        if not vectore_client and not es_client:
            # 设置错误
            logger.error(f'no_vector_db_found err={error_msg}')
            with session_getter() as session:
                db_file = session.get(KnowledgeFile, knowledge_file.id)
                setattr(db_file, 'status', 3)
                setattr(db_file, 'remark', error_msg[:500])
                session.add(db_file)
                callback_obj = db_file.copy()
                session.commit()
            if callback:
                inp = {
                    'file_name': knowledge_file.file_name,
                    'file_status': knowledge_file.status,
                    'file_id': callback_obj.id,
                    'error_msg': callback_obj.remark
                }
                logger.error('add_fail callback={} file_name={} status={}', callback,
                             callback_obj.file_name, callback_obj.status)
                requests.post(url=callback, json=inp, timeout=3)
            continue
        try:
            res = minio_client.upload_minio(knowledge_file.object_name, path)
            logger.info('upload_original_file path={} res={}', knowledge_file.object_name, res)
            texts, metadatas = read_chunk_text(path, knowledge_file.file_name, chunk_size,
                                               chunk_overlap, separator)

            if len(texts) == 0:
                raise ValueError('文件解析为空')
            # 溯源必须依赖minio, 后期替换更通用的oss
            minio_client.upload_minio(str(knowledge_file.id), path)

            logger.info(f'chunk_split file_name={knowledge_file.file_name} size={len(texts)}')
            for metadata in metadatas:
                metadata.update({
                    'file_id': knowledge_file.id,
                    'knowledge_id': f'{knowledge_id}',
                    'extra': extra_meta or ''
                })

            if vectore_client:
                vectore_client.add_texts(texts=texts, metadatas=metadatas)

            # 存储es
            if es_client:
                es_client.add_texts(texts=texts, metadatas=metadatas)

            # 存储 mysql
            with session_getter() as session:
                knowledge_file.status = 2
                session.add(knowledge_file)
                session.commit()
                session.refresh(knowledge_file)
            callback_obj = knowledge_file.copy()
            logger.info('process_file_done file_name={} file_id={} time_cost={}',
                        knowledge_file.file_name, knowledge_file.id,
                        time.time() - ts1)

        except Exception as e:
            logger.error('add_vectordb {}', e)
            with session_getter() as session:
                db_file = session.get(KnowledgeFile, knowledge_file.id)
                setattr(db_file, 'status', 3)
                setattr(db_file, 'remark', str(e)[:500])
                session.add(db_file)
                callback_obj = db_file.copy()
                session.commit()
        if callback:
            # asyn
            inp = {
                'file_name': callback_obj.file_name,
                'file_status': callback_obj.status,
                'file_id': callback_obj.id,
                'error_msg': callback_obj.remark
            }
            logger.info(
                f'add_complete callback={callback} file_name={callback_obj.file_name} status={callback_obj.status}'
            )
            requests.post(url=callback, json=inp, timeout=3)


def read_chunk_text(input_file, file_name, size, chunk_overlap, separator):
    if not settings.get_knowledge().get('unstructured_api_url'):
        file_type = file_name.split('.')[-1]
        if file_type not in filetype_load_map:
            raise Exception('Unsupport file type')
        loader = filetype_load_map[file_type](file_path=input_file)
        separator = separator[0] if separator and isinstance(separator, list) else separator
        text_splitter = CharacterTextSplitter(separator=separator,
                                              chunk_size=size,
                                              chunk_overlap=chunk_overlap,
                                              add_start_index=True)
        documents = loader.load()
        texts = text_splitter.split_documents(documents)
        raw_texts = [t.page_content for t in texts]
        metadatas = [{
            'bbox': json.dumps({'chunk_bboxes': t.metadata.get('chunk_bboxes', '')}),
            'page': t.metadata.get('page') or 0,
            'source': file_name,
            'extra': ''
        } for t in texts]
    else:
        # 如果文件不是pdf 需要内部转pdf
        if file_name.rsplit('.', 1)[-1] != 'pdf':
            b64_data = base64.b64encode(open(input_file, 'rb').read()).decode()
            inp = dict(filename=file_name, b64_data=[b64_data], mode='topdf')
            resp = requests.post(settings.get_knowledge().get('unstructured_api_url'), json=inp)
            if not resp or resp.status_code != 200:
                logger.error(f'file_pdf=not_success resp={resp.text}')
                raise Exception(f"当前文件无法解析， {resp['status_message']}")
            if len(resp.text) < 300:
                logger.error(f'file_pdf=not_success resp={resp.text}')
            b64_data = resp.json()['b64_pdf']
            # 替换历史文件
            with open(input_file, 'wb') as fout:
                fout.write(base64.b64decode(b64_data))
            file_name = file_name.rsplit('.', 1)[0] + '.pdf'

        loader = ElemUnstructuredLoader(
            file_name,
            input_file,
            unstructured_api_url=settings.get_knowledge().get('unstructured_api_url'))
        documents = loader.load()
        text_splitter = ElemCharacterTextSplitter(separators=separator,
                                                  chunk_size=size,
                                                  chunk_overlap=chunk_overlap)
        texts = text_splitter.split_documents(documents)
        raw_texts = [t.page_content for t in texts]
        metadatas = [{
            'bbox': json.dumps({'chunk_bboxes': t.metadata.get('chunk_bboxes', '')}),
            'page': t.metadata.get('chunk_bboxes')[0].get('page'),
            'source': t.metadata.get('source', ''),
            'extra': '',
        } for t in texts]
    return (raw_texts, metadatas)


def text_knowledge(db_knowledge: Knowledge, db_file: KnowledgeFile, documents: List[Document]):
    """使用text 导入knowledge"""
    try:
        embeddings = decide_embeddings(db_knowledge.model)
        vectore_client = decide_vectorstores(db_knowledge.collection_name, 'Milvus', embeddings)
        index_name = db_knowledge.index_name or db_knowledge.collection_name
        es_client = decide_vectorstores(index_name, 'ElasticKeywordsSearch', embeddings)
    except Exception as e:
        logger.exception(e)

    separator = '\n\n'
    chunk_size = 500
    chunk_overlap = 50

    text_splitter = CharacterTextSplitter(separator=separator,
                                          chunk_size=chunk_size,
                                          chunk_overlap=chunk_overlap,
                                          add_start_index=True)

    texts = text_splitter.split_documents(documents)

    logger.info(f'chunk_split knowledge_id={db_knowledge.id} size={len(texts)}')

    # 存储 mysql
    file_name = documents[0].metadata.get('source')
    db_file.file_name = file_name
    with session_getter() as session:
        session.add(db_file)
        session.commit()
        session.refresh(db_file)
    result = db_file.model_dump()
    try:
        metadata = [{
            'file_id': db_file.id,
            'knowledge_id': f'{db_knowledge.id}',
            'page': doc.metadata.pop('page', 1),
            'source': doc.metadata.pop('source', ''),
            'bbox': doc.metadata.pop('bbox', ''),
            'extra': json.dumps(doc.metadata)
        } for doc in documents]
        vectore_client.add_texts(texts=[t.page_content for t in texts], metadatas=metadata)

        # 存储es
        if es_client:
            es_client.add_texts(texts=[t.page_content for t in texts], metadatas=metadata)
        db_file.status = 2
        result['status'] = 2
        with session_getter() as session:
            session.add(db_file)
            session.commit()
    except Exception as e:
        logger.error(e)
        setattr(db_file, 'status', 3)
        setattr(db_file, 'remark', str(e)[:500])
        with session_getter() as session:
            session.add(db_file)
            session.commit()
        result['status'] = 3
        result['remark'] = str(e)[:500]
    return result<|MERGE_RESOLUTION|>--- conflicted
+++ resolved
@@ -114,7 +114,6 @@
     return True
 
 
-<<<<<<< HEAD
 def delete_knowledge_file_in_minio(knowledge_id: int):
     # 每1000条记录去删除minio文件
     count = KnowledgeFileDao.count_file_by_knowledge_id(knowledge_id)
@@ -131,10 +130,7 @@
                 minio_client.delete_minio(file[1])
 
 
-def delete_knowledge_file_batch(file_ids: List[int]):
-=======
 def delete_knowledge_file_vectors(file_ids: List[int]):
->>>>>>> 1c367a7f
     """ 删除知识文件信息 """
     with session_getter() as session:
         knowledge_files = session.exec(
