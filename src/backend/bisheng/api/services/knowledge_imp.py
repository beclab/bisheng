import json
import re
import time
from typing import Any, Dict, List, Optional

import requests
from bisheng.api.errcode.knowledge import KnowledgeSimilarError
from bisheng.api.services.handler.impl.xls_split_handle import XlsSplitHandle
from bisheng.api.services.handler.impl.xlsx_split_handle import XlsxSplitHandle
from bisheng.api.services.llm import LLMService
from bisheng.api.utils import md5_hash
from bisheng.api.v1.schemas import FileProcessBase
from bisheng.cache.redis import redis_client
from bisheng.cache.utils import file_download
from bisheng.database.base import session_getter
from bisheng.database.models.knowledge import Knowledge, KnowledgeDao
from bisheng.database.models.knowledge_file import (KnowledgeFile, KnowledgeFileDao,
                                                    KnowledgeFileStatus, ParseType, QAKnoweldgeDao,
                                                    QAKnowledge, QAKnowledgeUpsert)
from bisheng.interface.embeddings.custom import FakeEmbedding
from bisheng.interface.importing.utils import import_vectorstore
from bisheng.interface.initialize.loading import instantiate_vectorstore
from bisheng.settings import settings
from bisheng.utils.embedding import decide_embeddings
from bisheng.utils.minio_client import MinioClient
from bisheng_langchain.document_loaders import ElemUnstructuredLoader
from bisheng_langchain.rag.extract_info import extract_title
from bisheng_langchain.text_splitter import ElemCharacterTextSplitter
from langchain.embeddings.base import Embeddings
from langchain.schema.document import Document
from langchain.text_splitter import CharacterTextSplitter
from langchain.vectorstores.base import VectorStore
from langchain_community.document_loaders import (BSHTMLLoader, PyPDFLoader, TextLoader,
                                                  UnstructuredMarkdownLoader,
                                                  UnstructuredPowerPointLoader,
                                                  UnstructuredWordDocumentLoader)
from loguru import logger
from pymilvus import Collection
from sqlalchemy import func, or_
from sqlmodel import select

filetype_load_map = {
    'txt': TextLoader,
    'pdf': PyPDFLoader,
    'html': BSHTMLLoader,
    'md': UnstructuredMarkdownLoader,
    'docx': UnstructuredWordDocumentLoader,
    'pptx': UnstructuredPowerPointLoader,
}

split_handles = [
    XlsxSplitHandle(),
    XlsSplitHandle(),
]


class KnowledgeUtils:
    # 用来区分chunk和自动生产的总结内容  格式如：文件名\n文档总结\n--------\n chunk内容
    chunk_split = '\n----------\n'

    @classmethod
    def get_preview_cache_key(cls, knowledge_id: int, file_path: str) -> str:
        md5_value = md5_hash(file_path)
        return f'preview_file_chunk:{knowledge_id}:{md5_value}'

    @classmethod
    def aggregate_chunk_metadata(cls, chunk: str, metadata: dict) -> str:
        # 拼接chunk和metadata中的数据，获取新的chunk
        return f"{{<file_title>{metadata.get('source', '')}</file_title>\n<file_abstract>{metadata.get('title', '')}</file_abstract>\n<paragraph_content>{chunk}</paragraph_content>}}"

    @classmethod
    def split_chunk_metadata(cls, chunk: str) -> str:
        # 从拼接后的chunk中分离出原始chunk

        # 说明是旧的拼接规则
        if not chunk.startswith('{<file_title>'):
            return chunk.split(cls.chunk_split)[-1]

        return chunk.split('</file_abstract>\n<paragraph_content>')[-1].rstrip('</paragraph_content>}')

    @classmethod
    def save_preview_cache(cls,
                           cache_key,
                           mapping: dict = None,
                           chunk_index: int = 0,
                           value: dict = None):
        if mapping:
            for key, val in mapping.items():
                mapping[key] = json.dumps(val)
            redis_client.hset(cache_key, mapping=mapping)
        else:
            redis_client.hset(cache_key, key=chunk_index, value=json.dumps(value))

    @classmethod
    def delete_preview_cache(cls, cache_key, chunk_index: int = None):
        if chunk_index is None:
            redis_client.delete(cache_key)
            redis_client.delete(f'{cache_key}_parse_type')
            redis_client.delete(f'{cache_key}_file_path')
            redis_client.delete(f'{cache_key}_partitions')
        else:
            redis_client.hdel(cache_key, chunk_index)

    @classmethod
    def get_preview_cache(cls, cache_key, chunk_index: int = None) -> dict:
        if chunk_index is None:
            all_chunk_info = redis_client.hgetall(cache_key)
            for key, value in all_chunk_info.items():
                all_chunk_info[key] = json.loads(value)
            return all_chunk_info
        else:
            chunk_info = redis_client.hget(cache_key, chunk_index)
            if chunk_info:
                chunk_info = json.loads(chunk_info)
            return chunk_info


def process_file_task(knowledge: Knowledge,
                      db_files: List[KnowledgeFile],
                      separator: List[str],
                      separator_rule: List[str],
                      chunk_size: int,
                      chunk_overlap: int,
                      callback_url: str = None,
                      extra_metadata: str = None,
                      preview_cache_keys: List[str] = None):
    """ 处理知识文件任务 """
    try:
        index_name = knowledge.index_name or knowledge.collection_name
        addEmbedding(knowledge.collection_name,
                     index_name,
                     knowledge.id,
                     knowledge.model,
                     separator,
                     separator_rule,
                     chunk_size,
                     chunk_overlap,
                     db_files,
                     callback_url,
                     extra_metadata,
                     preview_cache_keys=preview_cache_keys)
    except Exception as e:
        logger.exception('process_file_task error')
        new_files = KnowledgeFileDao.select_list([file.id for file in db_files])
        new_files_map = {file.id: file for file in new_files}
        for file in db_files:
            if new_files_map[file.id].status == KnowledgeFileStatus.PROCESSING.value:
                file.status = KnowledgeFileStatus.FAILED.value
                file.remark = str(e)[:500]
                KnowledgeFileDao.update(file)
        logger.info('update files failed status over')
        raise e


def delete_knowledge_file_vectors(file_ids: List[int], clear_minio: bool = True):
    """ 删除知识文件信息 """
    knowledge_files = KnowledgeFileDao.select_list(file_ids=file_ids)

    knowledge_ids = [file.knowledge_id for file in knowledge_files]
    knowledges = KnowledgeDao.get_list_by_ids(knowledge_ids)
    knowledgeid_dict = {knowledge.id: knowledge for knowledge in knowledges}
    embeddings = FakeEmbedding()
    collection_ = set([knowledge.collection_name for knowledge in knowledges])

    if len(collection_) > 1:
        raise ValueError('不支持多个collection')
    collection_name = collection_.pop()
    # 处理vectordb
    vectore_client = decide_vectorstores(collection_name, 'Milvus', embeddings)
    try:
        if isinstance(vectore_client.col, Collection):
            pk = vectore_client.col.query(expr=f'file_id in {file_ids}',
                                          output_fields=['pk'],
                                          timeout=10)
        else:
            pk = []
    except Exception:
        # 重试一次
        logger.error('timeout_except')
        vectore_client.close_connection(vectore_client.alias)
        vectore_client = decide_vectorstores(collection_name, 'Milvus', embeddings)
        pk = vectore_client.col.query(expr=f'file_id in {file_ids}',
                                      output_fields=['pk'],
                                      timeout=10)
    logger.info('query_milvus pk={}', pk)
    if pk:
        res = vectore_client.col.delete(f"pk in {[p['pk'] for p in pk]}", timeout=10)
        logger.info(f'act=delete_vector file_id={file_ids} res={res}')
    vectore_client.close_connection(vectore_client.alias)

    for file in knowledge_files:
        # mino
        if clear_minio:
            # minio
            minio = MinioClient()
            minio.delete_minio(str(file.id))
            if file.object_name:
                minio.delete_minio(str(file.object_name))

        knowledge = knowledgeid_dict.get(file.knowledge_id)
        # elastic
        index_name = knowledge.index_name or collection_name
        esvectore_client = decide_vectorstores(index_name, 'ElasticKeywordsSearch', embeddings)

        if esvectore_client:
            res = esvectore_client.client.delete_by_query(
                index=index_name, query={'match': {
                    'metadata.file_id': file.id
                }})
            logger.info(f'act=delete_es file_id={file.id} res={res}')
    return True


def decide_vectorstores(collection_name: str, vector_store: str,
                        embedding: Embeddings) -> VectorStore:
    """vector db"""
    vector_config = settings.get_knowledge().get('vectorstores').get(vector_store)
    if not vector_config:
        # 无相关配置
        return None

    param = {'embedding': embedding}
    if vector_store == 'ElasticKeywordsSearch':
        param['index_name'] = collection_name
        if isinstance(vector_config['ssl_verify'], str):
            vector_config['ssl_verify'] = eval(vector_config['ssl_verify'])
    elif vector_store == 'Milvus':
        param['collection_name'] = collection_name
        vector_config.pop('partition_suffix', '')
        vector_config.pop('is_partition', '')
    else:
        # 适配其他的vector
        collection_name = vector_config.pop('collection_or_index_name', '')
        vector_config[collection_name] = collection_name

    param.update(vector_config)
    class_obj = import_vectorstore(vector_store)
    return instantiate_vectorstore(vector_store, class_object=class_obj, params=param)


def decide_knowledge_llm() -> Any:
    """ 获取用来总结知识库chunk的 llm对象 """
    # 获取llm配置
    knowledge_llm = LLMService.get_knowledge_llm()
    if not knowledge_llm.extract_title_model_id:
        # 无相关配置
        return None

    # 获取llm对象
    return LLMService.get_bisheng_llm(model_id=knowledge_llm.extract_title_model_id)


def addEmbedding(collection_name: str,
                 index_name: str,
                 knowledge_id: int,
                 model: str,
                 separator: List[str],
                 separator_rule: List[str],
                 chunk_size: int,
                 chunk_overlap: int,
                 knowledge_files: List[KnowledgeFile],
                 callback: str = None,
                 extra_meta: str = None,
                 preview_cache_keys: List[str] = None):
    """  将文件加入到向量和es库内  """

    logger.info('start process files')
    minio_client = MinioClient()
    embeddings = decide_embeddings(model)

    logger.info('start init Milvus')
    vector_client = decide_vectorstores(collection_name, 'Milvus', embeddings)

    logger.info('start init ElasticKeywordsSearch')
    es_client = decide_vectorstores(index_name, 'ElasticKeywordsSearch', embeddings)

    for index, db_file in enumerate(knowledge_files):
        # 尝试从缓存中获取文件的分块
        preview_cache_key = None
        if preview_cache_keys:
            preview_cache_key = preview_cache_keys[index] if index < len(
                preview_cache_keys) else None
        try:
            logger.info(f'process_file_begin file_id={db_file.id} file_name={db_file.file_name}')
            add_file_embedding(vector_client,
                               es_client,
                               minio_client,
                               db_file,
                               separator,
                               separator_rule,
                               chunk_size,
                               chunk_overlap,
                               extra_meta=extra_meta,
                               preview_cache_key=preview_cache_key)
            db_file.status = KnowledgeFileStatus.SUCCESS.value
        except Exception as e:
            logger.exception(
                f'process_file_fail file_id={db_file.id} file_name={db_file.file_name}')
            db_file.status = KnowledgeFileStatus.FAILED.value
            db_file.remark = str(e)[:500]
        finally:
            logger.info(f'process_file_end file_id={db_file.id} file_name={db_file.file_name}')
            KnowledgeFileDao.update(db_file)
            if callback:
                inp = {
                    'file_name': db_file.file_name,
                    'file_status': db_file.status,
                    'file_id': db_file.id,
                    'error_msg': db_file.remark
                }
                requests.post(url=callback, json=inp, timeout=3)


def add_file_embedding(vector_client,
                       es_client,
                       minio_client,
                       db_file: KnowledgeFile,
                       separator: List[str],
                       separator_rule: List[str],
                       chunk_size: int,
                       chunk_overlap: int,
                       extra_meta: str = None,
                       preview_cache_key: str = None):
    # download original file
    logger.info(f'start download original file={db_file.id} file_name={db_file.file_name}')
    if db_file.object_name.startswith('tmp'):
        file_url = minio_client.get_share_link(db_file.object_name, minio_client.tmp_bucket)
        filepath, _ = file_download(file_url)

        # 如果是tmp开头的bucket需要重新保存原始文件到minio的正式bucket
        file_type = db_file.file_name.rsplit('.', 1)[-1]
        db_file.object_name = f'original/{db_file.id}.{file_type}'
        res = minio_client.upload_minio(db_file.object_name, filepath)
        logger.info(f'upload original file {db_file.id} file_name={db_file.file_name} res={res}')
    # 如果是tmp开头的bucket需要重新保存原始文件到minio的正式bucket
    else:
        file_url = minio_client.get_share_link(db_file.object_name)
        filepath, _ = file_download(file_url)

    if not vector_client:
        raise ValueError('vector db not found, please check your milvus config')
    if not es_client:
        raise ValueError('es not found, please check your es config')

    # extract text from file
    texts, metadatas, parse_type, partitions = read_chunk_text(filepath, db_file.file_name,
                                                               separator, separator_rule,
                                                               chunk_size, chunk_overlap)
    if len(texts) == 0:
        raise ValueError('文件解析为空')
    # 缓存中有数据则用缓存中的数据去入库，因为是用户在界面编辑过的
    if preview_cache_key:
        all_chunk_info = KnowledgeUtils.get_preview_cache(preview_cache_key)
        if all_chunk_info:
            logger.info(f'get_preview_cache file={db_file.id} file_name={db_file.file_name}')
            texts, metadatas = [], []
            for key, val in all_chunk_info.items():
                texts.append(val['text'])
                metadatas.append(val['metadata'])
    for index, one in enumerate(texts):
        if len(one) > 10000:
            raise ValueError('分段结果超长，请尝试在自定义策略中使用更多切分符（例如 \n）进行切分')
        # 入库时 拼接文件名和文档摘要
<<<<<<< HEAD
        texts[
            index] = f"{metadatas[index]['source']}\n{metadatas[index]['title']}{KnowledgeUtils.chunk_split}{one}"
=======
        texts[index] = KnowledgeUtils.aggregate_chunk_metadata(one, metadatas[index])
>>>>>>> 50168cca

    db_file.parse_type = parse_type
    # 存储ocr识别后的partitions结果
    if partitions:
        partition_data = json.dumps(partitions, ensure_ascii=False).encode('utf-8')
        minio_client.upload_minio_data(f'partitions/{db_file.id}.json', partition_data,
                                       len(partition_data), 'application/json')
        db_file.bbox_object_name = f'partitions/{db_file.id}.json'

    # 溯源必须依赖minio, 后期替换更通用的oss, 将转换为pdf的文件传到minio
    minio_client.upload_minio(str(db_file.id), filepath)

    logger.info(f'chunk_split file={db_file.id} file_name={db_file.file_name} size={len(texts)}')
    for metadata in metadatas:
        metadata.update({
            'file_id': db_file.id,
            'knowledge_id': f'{db_file.knowledge_id}',
            'extra': extra_meta or ''
        })

    logger.info(f'add_vectordb file={db_file.id} file_name={db_file.file_name}')
    # 存入milvus
    vector_client.add_texts(texts=texts, metadatas=metadatas)

    logger.info(f'add_es file={db_file.id} file_name={db_file.file_name}')
    # 存入es
    es_client.add_texts(texts=texts, metadatas=metadatas)

    logger.info(f'add_complete file={db_file.id} file_name={db_file.file_name}')
    if preview_cache_key:
        KnowledgeUtils.delete_preview_cache(preview_cache_key)


def add_text_into_vector(vector_client, es_client, db_file: KnowledgeFile, texts: List[str],
                         metadatas: List[dict]):
    logger.info(f'add_vectordb file={db_file.id} file_name={db_file.file_name}')
    # 存入milvus
    vector_client.add_texts(texts=texts, metadatas=metadatas)

    logger.info(f'add_es file={db_file.id} file_name={db_file.file_name}')
    # 存入es
    es_client.add_texts(texts=texts, metadatas=metadatas)


def parse_partitions(partitions: List[Any]) -> Dict:
    """ 解析生成bbox和文本的对应关系 """
    if not partitions:
        return {}
    res = {}
    for part_index, part in enumerate(partitions):
        bboxes = part['metadata']['extra_data']['bboxes']
        indexes = part['metadata']['extra_data']['indexes']
        pages = part['metadata']['extra_data']['pages']
        text = part['text']
        for index, bbox in enumerate(bboxes):
            key = f'{pages[index]}-' + '-'.join([str(int(one)) for one in bbox])
            if index == len(bboxes) - 1:
                val = text[indexes[index][0]:]
            else:
                val = text[indexes[index][0]:indexes[index][1] + 1]
            res[key] = {'text': val, 'type': part['type'], 'part_id': part_index}
    return res


def read_chunk_text(input_file, file_name, separator: List[str], separator_rule: List[str],
                    chunk_size: int, chunk_overlap: int) -> (List[str], List[dict], str, Any):
    """
     0：chunks text
     1：chunks metadata
     2：parse_type: uns or local
     3: ocr bbox data: maybe None
    """
    # 获取文档总结标题的llm
    try:
        llm = decide_knowledge_llm()
    except Exception as e:
        logger.exception('knowledge_llm_error:')
        raise Exception(f'文档知识库总结模型已失效，请前往模型管理-系统模型设置中进行配置。{str(e)}')
    text_splitter = ElemCharacterTextSplitter(separators=separator,
                                              separator_rule=separator_rule,
                                              chunk_size=chunk_size,
                                              chunk_overlap=chunk_overlap,
                                              is_separator_regex=True)
    # 加载文档内容
    logger.info(f'start_file_loader file_name={file_name}')
    parse_type = ParseType.LOCAL.value
    # excel 文件的处理单独出来
    file_type = file_name.split('.')[-1]
    partitions = []
    texts = []
    if file_type in ['xls', 'xlsx']:
        for handle in split_handles:
            if handle.support(file_name, input_file):
                result = handle.handle(file_name, separator, False, chunk_size, input_file, None)
                for content in result:
                    if content:
                        for paragraph in content:
                            texts.append(
                                Document(page_content=paragraph.get('content'), metadata={}))

    else:
        if not settings.get_knowledge().get('unstructured_api_url'):
            file_type = file_name.split('.')[-1]
            if file_type not in filetype_load_map:
                raise Exception('类型不支持')
            loader = filetype_load_map[file_type](file_path=input_file)
            documents = loader.load()
        else:
            loader = ElemUnstructuredLoader(
                file_name,
                input_file,
                unstructured_api_url=settings.get_knowledge().get('unstructured_api_url'))
            documents = loader.load()
            parse_type = ParseType.UNS.value
            partitions = loader.partitions
            partitions = parse_partitions(partitions)

        logger.info(f'start_extract_title file_name={file_name}')
        if llm:
            t = time.time()
            for one in documents:
                # 配置了相关llm的话，就对文档做总结
                title = extract_title(llm, one.page_content)
                one.metadata['title'] = title
            logger.info('file_extract_title=success timecost={}', time.time() - t)

        logger.info(f'start_split_text file_name={file_name}')
        texts = text_splitter.split_documents(documents)
    raw_texts = [t.page_content for t in texts]
    logger.info(f'start_process_metadata file_name={file_name}')
    metadatas = [{
        'bbox':
            json.dumps({'chunk_bboxes': t.metadata.get('chunk_bboxes', '')}),
        'page':
            t.metadata['chunk_bboxes'][0].get('page')
            if t.metadata.get('chunk_bboxes', None) else t.metadata.get('page', 0),
        'source':
            file_name,
        'title':
            t.metadata.get('title', ''),
        'chunk_index':
            t_index,
        'extra':
            ''
    } for t_index, t in enumerate(texts)]
    logger.info(f'file_chunk_over file_name=={file_name}')
    return raw_texts, metadatas, parse_type, partitions


def text_knowledge(db_knowledge: Knowledge, db_file: KnowledgeFile, documents: List[Document]):
    """使用text 导入knowledge"""
    embeddings = decide_embeddings(db_knowledge.model)
    vectore_client = decide_vectorstores(db_knowledge.collection_name, 'Milvus', embeddings)
    logger.info('vector_init_conn_done milvus={}', db_knowledge.collection_name)
    index_name = db_knowledge.index_name or db_knowledge.collection_name
    es_client = decide_vectorstores(index_name, 'ElasticKeywordsSearch', embeddings)

    separator = '\n\n'
    chunk_size = 1000
    chunk_overlap = 100

    text_splitter = CharacterTextSplitter(separator=separator,
                                          chunk_size=chunk_size,
                                          chunk_overlap=chunk_overlap,
                                          add_start_index=True)

    texts = text_splitter.split_documents(documents)

    logger.info(f'chunk_split knowledge_id={db_knowledge.id} size={len(texts)}')

    # 存储 mysql
    file_name = documents[0].metadata.get('source')
    db_file.file_name = file_name
    with session_getter() as session:
        session.add(db_file)
        session.commit()
        session.refresh(db_file)
    result = db_file.model_dump()
    try:
        metadata = [{
            'file_id': db_file.id,
            'knowledge_id': f'{db_knowledge.id}',
            'page': doc.metadata.pop('page', 1),
            'source': doc.metadata.pop('source', ''),
            'bbox': doc.metadata.pop('bbox', ''),
            'extra': json.dumps(doc.metadata, ensure_ascii=False),
            'title': '',
            'chunk_index': index
        } for index, doc in enumerate(documents)]
        vectore_client.add_texts(texts=[t.page_content for t in texts], metadatas=metadata)

        # 存储es
        if es_client:
            es_client.add_texts(texts=[t.page_content for t in texts], metadatas=metadata)
        db_file.status = 2
        result['status'] = 2
        with session_getter() as session:
            session.add(db_file)
            session.commit()
    except Exception as e:
        logger.error(e)
        setattr(db_file, 'status', 3)
        setattr(db_file, 'remark', str(e)[:500])
        with session_getter() as session:
            session.add(db_file)
            session.commit()
        result['status'] = 3
        result['remark'] = str(e)[:500]
    return result


def retry_files(db_files: List[KnowledgeFile], new_files: Dict):
    if not db_files:
        return
    try:
        delete_knowledge_file_vectors(file_ids=list(new_files.keys()), clear_minio=False)
    except Exception as e:
        logger.exception(e)
        for file in db_files:
            file.status = 3
            file.remark = str(e)[:500]
            KnowledgeFileDao.update(file)
        return

    for file in db_files:
        fake_req = FileProcessBase(**json.loads(file.split_rule))
        try:
            knowledge = KnowledgeDao.query_by_id(file.knowledge_id)
            input_files = new_files.get(file.id)
            file.object_name = input_files.get('object_name', file.object_name)
            file_preview_cache_key = KnowledgeUtils.get_preview_cache_key(
                file.knowledge_id, input_files.get('file_path', ''))
            process_file_task(knowledge, [file],
                              fake_req.separator,
                              fake_req.separator_rule,
                              fake_req.chunk_size,
                              fake_req.chunk_overlap,
                              extra_metadata=file.extra_meta,
                              preview_cache_keys=[file_preview_cache_key])
        except Exception as e:
            logger.exception(f'retry_file_error file_id={file.id}')
            file.status = 3
            file.remark = str(e)[:500]
            KnowledgeFileDao.update(file)


def delete_vector(collection_name: str, partition_key: str):
    embeddings = FakeEmbedding()
    vectore_client = decide_vectorstores(collection_name, 'Milvus', embeddings)
    if isinstance(vectore_client.col, Collection):
        if partition_key:
            pass
        else:
            res = vectore_client.col.drop(timeout=1)
            logger.info('act=delete_milvus col={} res={}', collection_name, res)


def delete_es(index_name: str):
    embeddings = FakeEmbedding()
    esvectore_client = decide_vectorstores(index_name, 'ElasticKeywordsSearch', embeddings)

    if esvectore_client:
        res = esvectore_client.client.indices.delete(index=index_name, ignore=[400, 404])
        logger.info(f'act=delete_es index={index_name} res={res}')


def QA_save_knowledge(db_knowledge: Knowledge, QA: QAKnowledge):
    """使用text 导入knowledge"""

    questions = QA.questions
    answer = json.loads(QA.answers)[0]
    extra = {}
    if QA.extra_meta:
        extra = json.loads(QA.extra_meta) or {}
    extra.update({'answer': answer, 'main_question': questions[0]})
    docs = [Document(page_content=question, metadata=extra) for question in questions]
    try:
        embeddings = decide_embeddings(db_knowledge.model)
        vectore_config_dict: dict = settings.get_knowledge().get('vectorstores')
        if not vectore_config_dict:
            raise Exception('向量数据库必须配置')
        vectore_client_list = [
            decide_vectorstores(db_knowledge.index_name or db_knowledge.collection_name, db,
                                embeddings) if db == 'ElasticKeywordsSearch' else
            decide_vectorstores(db_knowledge.collection_name, db, embeddings)
            for db in vectore_config_dict.keys()
        ]
        logger.info('vector_init_conn_done col={} dbs={}', db_knowledge.collection_name,
                    vectore_config_dict.keys())
    except Exception as e:
        logger.exception(e)

    try:
        # 统一document
        metadata = [{
            'file_id': QA.id,
            'knowledge_id': f'{db_knowledge.id}',
            'page': doc.metadata.pop('page', 1),
            'source': doc.metadata.pop('source', ''),
            'bbox': doc.metadata.pop('bbox', ''),
            'title': doc.metadata.pop('title', ''),
            'chunk_index': index,
            'extra': json.dumps(doc.metadata, ensure_ascii=False)
        } for index, doc in enumerate(docs)]

        # 向量存储
        for vectore_client in vectore_client_list:
            vectore_client.add_texts(texts=[t.page_content for t in docs], metadatas=metadata)

        QA.status = 1
        with session_getter() as session:
            session.add(QA)
            session.commit()
            session.refresh(QA)
    except Exception as e:
        logger.error(e)
        setattr(QA, 'status', 0)
        setattr(QA, 'remark', str(e)[:500])
        with session_getter() as session:
            session.add(QA)
            session.commit()
            session.refresh(QA)

    return QA


def add_qa(db_knowledge: Knowledge, data: QAKnowledgeUpsert) -> QAKnowledge:
    """使用text 导入QAknowledge"""
    if db_knowledge.type != 1:
        raise Exception('knowledge type error')
    try:
        # 相似问统一插入
        questions = data.questions
        if questions:
            if data.id:
                qa_db = QAKnoweldgeDao.get_qa_knowledge_by_primary_id(data.id)
                qa_db.questions = questions
                qa_db.answers = data.answers
                qa = QAKnoweldgeDao.update(qa_db)
                # 需要先删除再插入
                delete_vector_data(db_knowledge, [data.id])
            else:
                qa = QAKnoweldgeDao.insert_qa(data)

            # 对question进行embedding，然后录入知识库
            qa = QA_save_knowledge(db_knowledge, qa)
            return qa
    except Exception as e:
        logger.exception(e)
        raise e


def qa_status_change(qa_id: int, target_status: int):
    """QA 状态切换"""
    qa_db = QAKnoweldgeDao.get_qa_knowledge_by_primary_id(qa_id)

    if qa_db.status == target_status:
        logger.info('qa status is same, skip')
        return

    db_knowledge = KnowledgeDao.query_by_id(qa_db.knowledge_id)
    if target_status == 0:
        delete_vector_data(db_knowledge, [qa_id])
        qa_db.status = target_status
        QAKnoweldgeDao.update(qa_db)
    else:
        qa_db.status = target_status
        QAKnoweldgeDao.update(qa_db)
        QA_save_knowledge(db_knowledge, qa_db)
    return qa_db


def list_qa_by_knowledge_id(knowledge_id: int,
                            page_size: int = 10,
                            page_num: int = 1,
                            question: Optional[str] = None,
                            answer: Optional[str] = None,
                            keyword: Optional[str] = None,
                            status: Optional[int] = None) -> List[QAKnowledge]:
    """获取知识库下的所有qa"""
    if not knowledge_id:
        return []

    count_sql = select(func.count(QAKnowledge.id)).where(QAKnowledge.knowledge_id == knowledge_id)
    list_sql = select(QAKnowledge).where(QAKnowledge.knowledge_id == knowledge_id)

    if status:
        count_sql = count_sql.where(QAKnowledge.status == status)
        list_sql = list_sql.where(QAKnowledge.status == status)

    if question:
        count_sql = count_sql.where(QAKnowledge.questions.like(f'%{question}%'))
        list_sql = list_sql.where(QAKnowledge.questions.like(f'%{question}%'))

    if answer:
        count_sql = count_sql.where(QAKnowledge.answers.like(f'%{answer}%'))
        list_sql = list_sql.where(QAKnowledge.answers.like(f'%{answer}%'))

    if keyword:
        count_sql = count_sql.where(
            or_(QAKnowledge.questions.like(f'%{keyword}%'),
                QAKnowledge.answers.like(f'%{keyword}%')))
        list_sql = list_sql.where(
            or_(QAKnowledge.answers.like(f'%{keyword}%'),
                QAKnowledge.questions.like(f'%{keyword}%')))

    list_sql = list_sql.order_by(QAKnowledge.update_time.desc()).limit(page_size).offset(
        (page_num - 1) * page_size)
    count = QAKnoweldgeDao.total_count(count_sql)
    list_qa = QAKnoweldgeDao.query_by_condition(list_sql)

    return list_qa, count


def delete_vector_data(knowledge: Knowledge, file_ids: List[int]):
    """删除向量数据, 想做一个通用的，可以对接langchain的vectorDB"""
    # embeddings = FakeEmbedding()
    # vectore_config_dict: dict = settings.get_knowledge().get('vectorstores')
    # if not vectore_config_dict:
    #     raise Exception('向量数据库必须配置')
    # elastic_index = knowledge.index_name or knowledge.collection_name
    # vectore_client_list = [
    #     decide_vectorstores(elastic_index, db, embeddings) if db == 'ElasticKeywordsSearch' else
    #     decide_vectorstores(knowledge.collection_name, db, embeddings)
    #     for db in vectore_config_dict.keys()
    # ]
    # logger.info('vector_init_conn_done col={} dbs={}', knowledge.collection_name,
    #             vectore_config_dict.keys())

    # for vectore_client in vectore_client_list:
    # 查询vector primary key
    embeddings = FakeEmbedding()
    collection_name = knowledge.collection_name
    # 处理vectordb
    vectore_client = decide_vectorstores(collection_name, 'Milvus', embeddings)
    try:
        if isinstance(vectore_client.col, Collection):
            pk = vectore_client.col.query(expr=f'file_id in {file_ids}',
                                          output_fields=['pk'],
                                          timeout=10)
        else:
            pk = []
    except Exception:
        # 重试一次
        logger.error('timeout_except')
        vectore_client.close_connection(vectore_client.alias)
        vectore_client = decide_vectorstores(collection_name, 'Milvus', embeddings)
        pk = vectore_client.col.query(expr=f'file_id in {file_ids}',
                                      output_fields=['pk'],
                                      timeout=10)
    logger.info('query_milvus pk={}', pk)
    if pk:
        res = vectore_client.col.delete(f"pk in {[p['pk'] for p in pk]}", timeout=10)
        logger.info(f'act=delete_vector file_id={file_ids} res={res}')
    vectore_client.close_connection(vectore_client.alias)

    # elastic
    index_name = knowledge.index_name or collection_name
    esvectore_client = decide_vectorstores(index_name, 'ElasticKeywordsSearch', embeddings)

    if esvectore_client:
        res = esvectore_client.client.delete_by_query(
            index=index_name, body={'query': {
                'terms': {
                    'metadata.file_id': file_ids
                }
            }})
    logger.info(f'act=delete_es  res={res}')
    return True


def recommend_question(question: str, answer: str, number: int = 3) -> List[str]:
    from langchain.chains.llm import LLMChain
    from langchain_core.prompts.prompt import PromptTemplate
    prompt = """- Role: 问题生成专家
        - Background: 用户希望通过人工智能模型根据给定的问题和答案生成相似的问题，以便于扩展知识库或用于教育和测试目的。
        - Profile: 你是一位专业的数据分析师和语言模型专家，擅长从现有数据中提取模式，并生成新的相关问题。
        - Constrains: 确保生成的问题在语义上与原始问题相似，同时保持多样性，避免重复。
        - Workflow:
        1. 分析用户输入的问题和答案，提取关键词和主题。
        2. 根据提取的关键词和主题创建相似问题。
        3. 验证生成的问题与原始问题在语义上的相似性，并确保多样性。
        - Examples:
        问题："法国的首都是哪里？"
        答案："巴黎"
        生成3个相似问题：
        - "法国的首都叫什么名字？"
        - "哪个城市是法国的首都？"
        - "巴黎是哪个国家的首都？"

        请使用json 返回
        {{"questions": 生成的问题列表}}

        以下是用户提供的问题和答案：
        问题：{question}
        答案：{answer}

        你生成的{number}个相似问题：
    """
    llm = LLMService.get_knowledge_similar_llm()
    if not llm:
        raise KnowledgeSimilarError.http_exception()

    llm_chain = LLMChain(llm=llm, prompt=PromptTemplate.from_template(prompt))
    gen_question = llm_chain.predict(question=question, answer=answer, number=number)
    try:
        code_ret = extract_code_blocks(gen_question)
        if code_ret:
            question_dict = json.loads(code_ret[0])
            return question_dict['questions']
        elif gen_question:
            question_dict = json.loads(gen_question)
            return question_dict.get('questions', [])
        else:
            logger.info('md_code_extract_error {}', gen_question)
        return []
    except Exception as exc:
        logger.error('recommend_question json.loads error:{}', gen_question)
        raise ValueError(gen_question) from exc


def extract_code_blocks(markdown_code_block: str):
    # 定义正则表达式模式
    pattern = r'```\w*\s*(.*?)```'

    # 使用 re.DOTALL 使 . 能够匹配换行符
    matches = re.findall(pattern, markdown_code_block, re.DOTALL)

    # 去除每段代码块两端的空白字符
    return [match.strip() for match in matches]<|MERGE_RESOLUTION|>--- conflicted
+++ resolved
@@ -66,7 +66,9 @@
     @classmethod
     def aggregate_chunk_metadata(cls, chunk: str, metadata: dict) -> str:
         # 拼接chunk和metadata中的数据，获取新的chunk
-        return f"{{<file_title>{metadata.get('source', '')}</file_title>\n<file_abstract>{metadata.get('title', '')}</file_abstract>\n<paragraph_content>{chunk}</paragraph_content>}}"
+        return f"{{<file_title>{metadata.get('source', '')}</file_title>\
+            \n<file_abstract>{metadata.get('title', '')}</file_abstract>\
+                \n<paragraph_content>{chunk}</paragraph_content>}}"
 
     @classmethod
     def split_chunk_metadata(cls, chunk: str) -> str:
@@ -76,7 +78,8 @@
         if not chunk.startswith('{<file_title>'):
             return chunk.split(cls.chunk_split)[-1]
 
-        return chunk.split('</file_abstract>\n<paragraph_content>')[-1].rstrip('</paragraph_content>}')
+        return chunk.split('</file_abstract>\n<paragraph_content>')[-1].rstrip(
+            '</paragraph_content>}')
 
     @classmethod
     def save_preview_cache(cls,
@@ -361,12 +364,7 @@
         if len(one) > 10000:
             raise ValueError('分段结果超长，请尝试在自定义策略中使用更多切分符（例如 \n）进行切分')
         # 入库时 拼接文件名和文档摘要
-<<<<<<< HEAD
-        texts[
-            index] = f"{metadatas[index]['source']}\n{metadatas[index]['title']}{KnowledgeUtils.chunk_split}{one}"
-=======
         texts[index] = KnowledgeUtils.aggregate_chunk_metadata(one, metadatas[index])
->>>>>>> 50168cca
 
     db_file.parse_type = parse_type
     # 存储ocr识别后的partitions结果
@@ -499,18 +497,18 @@
     logger.info(f'start_process_metadata file_name={file_name}')
     metadatas = [{
         'bbox':
-            json.dumps({'chunk_bboxes': t.metadata.get('chunk_bboxes', '')}),
+        json.dumps({'chunk_bboxes': t.metadata.get('chunk_bboxes', '')}),
         'page':
-            t.metadata['chunk_bboxes'][0].get('page')
-            if t.metadata.get('chunk_bboxes', None) else t.metadata.get('page', 0),
+        t.metadata['chunk_bboxes'][0].get('page')
+        if t.metadata.get('chunk_bboxes', None) else t.metadata.get('page', 0),
         'source':
-            file_name,
+        file_name,
         'title':
-            t.metadata.get('title', ''),
+        t.metadata.get('title', ''),
         'chunk_index':
-            t_index,
+        t_index,
         'extra':
-            ''
+        ''
     } for t_index, t in enumerate(texts)]
     logger.info(f'file_chunk_over file_name=={file_name}')
     return raw_texts, metadatas, parse_type, partitions
