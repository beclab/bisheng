import pandas as pd
from loguru import logger
import openpyxl
from typing import List
from uuid import uuid4
import os
import math
from pathlib import Path


<<<<<<< HEAD
=======

>>>>>>> 0724c658
def unmerge_and_read_sheet(sheet_obj):
    """
    读取 openpyxl 工作表对象，通过将合并区域左上角的值填充到该区域的所有单元格中来取消合并单元格，
    并以列表的列表形式返回数据。
    """
    if sheet_obj.max_row == 0 or sheet_obj.max_column == 0:
        return []
    data_grid = [
        [None for _ in range(sheet_obj.max_column)] for _ in range(sheet_obj.max_row)
    ]
    for r_idx, row in enumerate(sheet_obj.iter_rows()):
        for c_idx, cell in enumerate(row):
            data_grid[r_idx][c_idx] = cell.value

    merged_cell_ranges = list(sheet_obj.merged_cells.ranges)
    for merged_range in merged_cell_ranges:
        min_col, min_row, max_col, max_row = merged_range.bounds
        top_left_cell_value = sheet_obj.cell(row=min_row, column=min_col).value
        for r in range(min_row, max_row + 1):
            for c in range(min_col, max_col + 1):
                data_grid[r - 1][c - 1] = top_left_cell_value
    return data_grid


def generate_markdown_table_string(
    header_rows_list_of_lists,
    data_rows_list_of_lists,
    num_columns,
    separator_placement_index=1,
):
    """
    根据新规则生成Markdown表格字符串。
    如果header_rows_list_of_lists为空，则不生成表头和分隔符。
    """
    md_lines = []

    # 只有在提供了表头行时，才处理表头和分隔符
    if header_rows_list_of_lists:
        pre_separator_header = header_rows_list_of_lists[:separator_placement_index]
        for row_values in pre_separator_header:
            md_lines.append(
                "| "
                + " | ".join(str(v) if v is not None else "" for v in row_values)
                + " |"
            )
<<<<<<< HEAD

        # 在第一行表头下方插入Markdown分隔符
        if num_columns > 0:
            md_lines.append("|" + "---|" * num_columns)

=======

        # 在第一行表头下方插入Markdown分隔符
        if num_columns > 0:
            md_lines.append("|" + "---|" * num_columns)

>>>>>>> 0724c658
        post_separator_header = header_rows_list_of_lists[separator_placement_index:]
        for row_values in post_separator_header:
            md_lines.append(
                "| "
                + " | ".join(str(v) if v is not None else "" for v in row_values)
                + " |"
            )

    # 总是处理数据行
    for row_values in data_rows_list_of_lists:
        md_lines.append(
            "| "
            + " | ".join(str(v) if v is not None else "" for v in row_values)
            + " |"
        )

    return "\n".join(md_lines)


def process_dataframe_to_markdown_files(
    df, source_name, num_header_rows, rows_per_markdown, output_dir, append_header=True
):
    """
    **FINAL VERSION**: 根据 append_header 正确定义数据区和表头区。
    - append_header=True: 按 num_header_rows 分离表头和数据。
    - append_header=False: 全部内容视为数据，表头为空，忽略 num_header_rows。
    """
    if df.empty:
        logger.warning(f"  源 '{source_name}' 的数据DataFrame为空，跳过Markdown生成。")
        return

    num_columns = df.shape[1]

    # --- 核心逻辑修改：根据 append_header 决定如何切分数据 ---
    if append_header:
        # 当需要表头时，执行“包含首尾”逻辑
        try:
            start_header_idx, end_header_idx = num_header_rows[0], num_header_rows[1]
            # Python iloc切片是“含头不含尾”，所以 B 需要 +1
            header_slice = slice(start_header_idx, end_header_idx + 1)

            if not (0 <= start_header_idx <= end_header_idx < len(df)):
                logger.error(
                    f"错误：源 '{source_name}' 的表头参数 [A, B] = [{start_header_idx}, {end_header_idx}] 无效。索引超出范围。跳过。"
                )
                return

            header_block_df = df.iloc[header_slice]
            data_block_df = df.drop(df.index[header_slice]).reset_index(drop=True)
            header_rows_as_lists = header_block_df.values.tolist()

        except (IndexError, TypeError):
            logger.error(
                f"错误：源 '{source_name}' 的表头参数 'num_header_rows' 格式不正确。应为 [A, B] 形式，例如 [2, 4]。跳过。"
            )
            return
    else:
        # 当不需要表头时，整个DataFrame都是数据
        header_block_df = pd.DataFrame()  # 表头块为空
        data_block_df = df.copy()  # 数据块为全部内容
        header_rows_as_lists = []  # 传递给生成器的表头为空列表

    # --- 后续分页逻辑基于上面正确定义的 data_block_df 和 header_rows_as_lists ---

    if data_block_df.empty:
        if append_header and not header_block_df.empty:
            markdown_content = generate_markdown_table_string(
                header_rows_as_lists, [], num_columns
            )
            file_name = f"{source_name}_header_only.md"
            file_path = os.path.join(output_dir, file_name)
            file_path = os.path.join(output_dir, file_name)
            try:
                with open(file_path, "w", encoding="utf-8") as f:
                    f.write(markdown_content)
                logger.debug(f"  已保存仅含表头的文件：'{file_path}'")
            except Exception as e:
                logger.debug(f"  保存文件 '{file_path}' 时出错: {e}")
        return

    num_data_rows_total = len(data_block_df)
    num_files_to_create = math.ceil(num_data_rows_total / rows_per_markdown)
    if num_files_to_create == 0 and num_data_rows_total > 0:
        num_files_to_create = 1

    logger.debug(
        f"  源 '{source_name}': 表头块行数: {len(header_rows_as_lists)}, 总数据行数: {num_data_rows_total}, 每文件数据行: {rows_per_markdown}"
    )
    logger.debug(
        f"  将为源 '{source_name}' 创建 {num_files_to_create} 个Markdown文件。"
    )

    for i in range(num_files_to_create):
        start_idx = i * rows_per_markdown
        end_idx = min(start_idx + rows_per_markdown, num_data_rows_total)
        end_idx = min(start_idx + rows_per_markdown, num_data_rows_total)
        current_data_chunk_df = data_block_df.iloc[start_idx:end_idx]
        current_data_chunk_as_lists = current_data_chunk_df.values.tolist()

        markdown_content = generate_markdown_table_string(
            header_rows_as_lists, current_data_chunk_as_lists, num_columns
        )

        part_name = f"part_{i + 1}" if num_files_to_create > 1 else "full"
        file_name = f"{source_name}_{part_name}.md"
        file_path = os.path.join(output_dir, file_name)

        try:
            with open(file_path, "w", encoding="utf-8") as f:
                f.write(markdown_content)
            logger.debug(
                f"  已保存：'{file_path}' (含 {len(current_data_chunk_df)} 行数据)"
            )
        except Exception as e:
            logger.debug(f"  保存文件 '{file_path}' 时出错: {e}")


def excel_file_to_markdown(
    excel_path, num_header_rows, rows_per_markdown, output_dir, append_header=True
):
    logger.debug(f"\n开始处理Excel文件：'{excel_path}'")
    try:
        workbook = openpyxl.load_workbook(excel_path, data_only=True, read_only=False)
    except Exception as e:
        logger.debug(f"错误：无法加载Excel文件 '{excel_path}'。原因: {e}")
        return

    for sheet_name in workbook.sheetnames:
        logger.debug(f"\n  正在处理Excel工作表：'{sheet_name}'...")
        sheet_obj = workbook[sheet_name]
        unmerged_data_list_of_lists = unmerge_and_read_sheet(sheet_obj)

        if not unmerged_data_list_of_lists:
            logger.debug(f"  工作表 '{sheet_name}' 为空或读取失败，跳过。")
            continue

        df = pd.DataFrame(unmerged_data_list_of_lists)
        df.fillna("", inplace=True)

        if df.empty:
            logger.debug(f"  工作表 '{sheet_name}' 处理后为空DataFrame，跳过。")
            continue

        process_dataframe_to_markdown_files(
            df,
            sheet_name,
            sheet_name,
            num_header_rows,
            rows_per_markdown,
            output_dir,
            append_header=append_header,
            append_header=append_header,
        )
    if workbook:
        workbook.close()
    logger.debug(f"\nExcel文件 '{excel_path}' 处理完成。")


def csv_file_to_markdown(
    csv_path,
    num_header_rows,
    rows_per_markdown,
    output_dir,
    csv_encoding="utf-8",
    csv_delimiter=",",
    append_header=True,
    append_header=True,
):
    logger.debug(f"\n开始处理CSV文件：'{csv_path}'")
    try:
        df = pd.read_csv(
            csv_path,
            header=None,
            dtype=str,
            encoding=csv_encoding,
            sep=csv_delimiter,
            keep_default_na=False,
        )
        df.fillna("", inplace=True)
        df.fillna("", inplace=True)

    except pd.errors.EmptyDataError:
        logger.debug(f"错误：CSV文件 '{csv_path}' 为空。")
        return
    except FileNotFoundError:
        logger.debug(f"错误：CSV文件 '{csv_path}' 未找到。")
        return
    except Exception as e:
        logger.debug(f"错误：无法读取CSV文件 '{csv_path}'。原因: {e}")
        return

    if df.empty:
        logger.debug(f"CSV文件 '{csv_path}' 为空或处理后为空，跳过。")
        return

    csv_filename_base = os.path.splitext(os.path.basename(csv_path))[0]
    process_dataframe_to_markdown_files(
        df,
        csv_filename_base,
        num_header_rows,
        rows_per_markdown,
        output_dir,
        append_header,
    )


def convert_file_to_markdown(
    input_file_path,
    num_header_rows,
    rows_per_markdown,
    base_output_dir="output_markdown_files",
    csv_encoding="utf-8",
    csv_delimiter=",",
    append_header=True,
    append_header=True,
):
    """
    将 Excel 或 CSV 文件转换为多个 Markdown 文件。
    将 Excel 或 CSV 文件转换为多个 Markdown 文件。
    """
    if not os.path.exists(input_file_path):
        logger.debug(f"错误：输入文件 '{input_file_path}' 未找到。")
        return

    if not os.path.exists(base_output_dir):
        os.makedirs(base_output_dir)

    _, file_extension = os.path.splitext(input_file_path)
    file_extension = file_extension.lower()

    if file_extension in [".xlsx", ".xls"]:
        excel_file_to_markdown(
            input_file_path,
            num_header_rows,
            rows_per_markdown,
            base_output_dir,
            append_header,
            input_file_path,
            num_header_rows,
            rows_per_markdown,
            base_output_dir,
            append_header,
        )
    elif file_extension == ".csv":
        csv_file_to_markdown(
            input_file_path,
            num_header_rows,
            rows_per_markdown,
            base_output_dir,
            csv_encoding,
            csv_delimiter,
            append_header,
            append_header,
        )
    else:
        logger.debug(
            f"错误：不支持的文件类型 '{file_extension}'。请提供 Excel (.xlsx, .xls) 或 CSV (.csv) 文件。"
        )


def handler(
    cache_dir,
    file_name: str,
    header_rows: List[int] = [0, 1],
    data_rows: int = 12,
    append_header=True,
):
    """
    处理文件转换的主函数。
    """
    doc_id = uuid4()
    md_file_name = f"{cache_dir}/{doc_id}"

    convert_file_to_markdown(
        input_file_path=file_name,
        base_output_dir=md_file_name,
        num_header_rows=header_rows,
        rows_per_markdown=data_rows,
        append_header=append_header,
    )
    return md_file_name, None, doc_id


if __name__ == "__main__":
    # 定义测试参数
    test_cache_dir = "/Users/tju/Desktop/"
    test_file_name = "/Users/tju/Resources/docs/excel/test_excel_v2.xlsx"
    test_header_rows = [8, 4]
    test_data_rows = 5
    test_append_header = True

    # Call the handler function with test parameters
    md_file_name, _, doc_id = handler(
        cache_dir=test_cache_dir,
        file_name=test_file_name,
        header_rows=test_header_rows,
        data_rows=test_data_rows,
        append_header=test_append_header,
    )<|MERGE_RESOLUTION|>--- conflicted
+++ resolved
@@ -8,10 +8,7 @@
 from pathlib import Path
 
 
-<<<<<<< HEAD
-=======
-
->>>>>>> 0724c658
+
 def unmerge_and_read_sheet(sheet_obj):
     """
     读取 openpyxl 工作表对象，通过将合并区域左上角的值填充到该区域的所有单元格中来取消合并单元格，
@@ -57,19 +54,11 @@
                 + " | ".join(str(v) if v is not None else "" for v in row_values)
                 + " |"
             )
-<<<<<<< HEAD
 
         # 在第一行表头下方插入Markdown分隔符
         if num_columns > 0:
             md_lines.append("|" + "---|" * num_columns)
 
-=======
-
-        # 在第一行表头下方插入Markdown分隔符
-        if num_columns > 0:
-            md_lines.append("|" + "---|" * num_columns)
-
->>>>>>> 0724c658
         post_separator_header = header_rows_list_of_lists[separator_placement_index:]
         for row_values in post_separator_header:
             md_lines.append(
