# This module is used to import any langchain class by name.

import importlib
from typing import Any, Type

from bisheng.interface.wrappers.base import wrapper_creator
from bisheng.utils import validate
from langchain import PromptTemplate
from langchain.agents import Agent
from langchain.base_language import BaseLanguageModel
from langchain.chains.base import Chain
from langchain.chat_models.base import BaseChatModel
from langchain.tools import BaseTool


def import_module(module_path: str) -> Any:
    """Import module from module path"""
    if 'from' not in module_path:
        # Import the module using the module path
        return importlib.import_module(module_path)
    # Split the module path into its components
    _, module_path, _, object_name = module_path.split()

    # Import the module using the module path
    module = importlib.import_module(module_path)

    return getattr(module, object_name)


def import_by_type(_type: str, name: str) -> Any:
    from bisheng_langchain import chat_models
    """Import class by type and name"""
    if _type is None:
        raise ValueError(f'Type cannot be None. Check if {name} is in the config file.')
    func_dict = {
        'agents': import_agent,
        'prompts': import_prompt,
        'llms': {
            'llm': import_llm,
            'chat': import_chat_llm,
            'contribute': import_chain_contribute_llm
        },
        'tools': import_tool,
        'chains': import_chain,
        'toolkits': import_toolkit,
        'wrappers': import_wrapper,
        'memory': import_memory,
        'embeddings': import_embedding,
        'vectorstores': import_vectorstore,
        'documentloaders': import_documentloader,
        'textsplitters': import_textsplitter,
        'utilities': import_utility,
        'output_parsers': import_output_parser,
        'retrievers': import_retriever,
<<<<<<< HEAD
        'inputOutput': import_inputoutput,
=======
        'autogenRoles': import_autogenRoles,
>>>>>>> 7b321226
    }
    if _type == 'llms':
        key = 'contribute' if name in chat_models.__all__ else 'chat' if 'chat' in name.lower(
        ) else 'llm'
        loaded_func = func_dict[_type][key]  # type: ignore
    else:
        loaded_func = func_dict[_type]

    return loaded_func(name)


def import_inputoutput(input_output: str) -> Any:
    """Import output parser from output parser name"""
    return import_module(f'from bisheng_langchain.input_output import {input_output}')


def import_output_parser(output_parser: str) -> Any:
    """Import output parser from output parser name"""
    return import_module(f'from langchain.output_parsers import {output_parser}')


def import_chat_llm(llm: str) -> BaseChatModel:
    """Import chat llm from llm name"""
    return import_class(f'langchain.chat_models.{llm}')


def import_chain_contribute_llm(llm: str) -> BaseChatModel:
    """Import chat llm from llm name"""
    return import_class(f'bisheng_langchain.chat_models.{llm}')


def import_retriever(retriever: str) -> Any:
    from bisheng.interface.retrievers.base import retriever_creator
    if retriever in retriever_creator.type_to_loader_dict:
        return retriever_creator.type_to_loader_dict[retriever]
    """Import retriever from retriever name"""
    return import_module(f'from langchain.retrievers import {retriever}')


def import_autogenRoles(autogen: str) -> Any:
    return import_module(f'from bisheng_langchain.autogen_role import {autogen}')


def import_memory(memory: str) -> Any:
    """Import memory from memory name"""
    return import_module(f'from langchain.memory import {memory}')


def import_class(class_path: str) -> Any:
    """Import class from class path"""
    module_path, class_name = class_path.rsplit('.', 1)
    module = import_module(module_path)
    return getattr(module, class_name)


def import_prompt(prompt: str) -> Type[PromptTemplate]:
    """Import prompt from prompt name"""
    from bisheng.interface.prompts.custom import CUSTOM_PROMPTS

    if prompt == 'ZeroShotPrompt':
        return import_class('langchain.prompts.PromptTemplate')
    elif prompt in CUSTOM_PROMPTS:
        return CUSTOM_PROMPTS[prompt]
    return import_class(f'langchain.prompts.{prompt}')


def import_wrapper(wrapper: str) -> Any:
    """Import wrapper from wrapper name"""
    if (isinstance(wrapper_creator.type_dict, dict) and wrapper in wrapper_creator.type_dict):
        return wrapper_creator.type_dict.get(wrapper)


def import_toolkit(toolkit: str) -> Any:
    """Import toolkit from toolkit name"""
    return import_module(f'from langchain.agents.agent_toolkits import {toolkit}')


def import_agent(agent: str) -> Agent:
    """Import agent from agent name"""
    # check for custom agent

    return import_class(f'langchain.agents.{agent}')


def import_llm(llm: str) -> BaseLanguageModel:
    """Import llm from llm name"""
    return import_class(f'langchain.llms.{llm}')


def import_tool(tool: str) -> BaseTool:
    """Import tool from tool name"""
    from bisheng.interface.tools.base import tool_creator

    if tool in tool_creator.type_to_loader_dict:
        return tool_creator.type_to_loader_dict[tool]['fcn']

    return import_class(f'langchain.tools.{tool}')


def import_chain(chain: str) -> Type[Chain]:
    """Import chain from chain name"""
    from bisheng.interface.chains.custom import CUSTOM_CHAINS

    if chain in CUSTOM_CHAINS:
        return CUSTOM_CHAINS[chain]

    from bisheng_langchain import chains
    if chain in chains.__all__:
        return import_class(f'bisheng_langchain.chains.{chain}')

    return import_class(f'langchain.chains.{chain}')


def import_embedding(embedding: str) -> Any:
    """Import embedding from embedding name"""
    from bisheng_langchain import embeddings
    if embedding in embeddings.__all__:
        return import_class(f'bisheng_langchain.embeddings.{embedding}')
    return import_class(f'langchain.embeddings.{embedding}')


def import_vectorstore(vectorstore: str) -> Any:
    """Import vectorstore from vectorstore name"""
    from bisheng_langchain import vectorstores
    if vectorstore in vectorstores.__all__:
        return import_class(f'bisheng_langchain.vectorstores.{vectorstore}')
    return import_class(f'langchain.vectorstores.{vectorstore}')


def import_documentloader(documentloader: str) -> Any:
    """Import documentloader from documentloader name"""
    from bisheng_langchain import document_loaders

    if documentloader in document_loaders.__all__:
        return import_class(f'bisheng_langchain.document_loaders.{documentloader}')
    return import_class(f'langchain.document_loaders.{documentloader}')


def import_textsplitter(textsplitter: str) -> Any:
    """Import textsplitter from textsplitter name"""
    return import_class(f'langchain.text_splitter.{textsplitter}')


def import_utility(utility: str) -> Any:
    """Import utility from utility name"""
    if utility == 'SQLDatabase':
        return import_class(f'langchain.sql_database.{utility}')
    return import_class(f'langchain.utilities.{utility}')


def get_function(code):
    """Get the function"""
    function_name = validate.extract_function_name(code)

    return validate.create_function(code, function_name)<|MERGE_RESOLUTION|>--- conflicted
+++ resolved
@@ -52,11 +52,7 @@
         'utilities': import_utility,
         'output_parsers': import_output_parser,
         'retrievers': import_retriever,
-<<<<<<< HEAD
-        'inputOutput': import_inputoutput,
-=======
         'autogenRoles': import_autogenRoles,
->>>>>>> 7b321226
     }
     if _type == 'llms':
         key = 'contribute' if name in chat_models.__all__ else 'chat' if 'chat' in name.lower(
