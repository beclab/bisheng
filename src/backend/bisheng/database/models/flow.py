# Path: src/backend/bisheng/database/models/flow.py

from datetime import datetime
from enum import Enum
from typing import Dict, List, Optional, Tuple, Union

<<<<<<< HEAD
from pydantic import field_validator
from sqlalchemy import Column, DateTime, String, and_, func, or_, text
from sqlmodel import JSON, Field, select, update

from bisheng.database.base import session_getter
from bisheng.database.models.assistant import Assistant
from bisheng.database.models.base import SQLModelSerializable
from bisheng.database.models.role_access import AccessType, RoleAccess, RoleAccessDao
from bisheng.database.models.user_role import UserRoleDao
from bisheng.utils import generate_uuid


# if TYPE_CHECKING:


=======
from bisheng.database.base import session_getter
from bisheng.database.models.assistant import Assistant
from bisheng.database.models.base import SQLModelSerializable
from bisheng.database.models.role_access import AccessType, RoleAccess, RoleAccessDao
from bisheng.database.models.user_role import UserRoleDao
from bisheng.utils import generate_uuid
from pydantic import validator
from sqlalchemy import Column, DateTime, String, and_, func, or_, text
from sqlmodel import JSON, Field, select, update

# if TYPE_CHECKING:


>>>>>>> 70a021f1
class FlowStatus(Enum):
    OFFLINE = 1
    ONLINE = 2


class FlowType(Enum):
    FLOW = 1
    ASSISTANT = 5
    WORKFLOW = 10
    WORKSTATION = 15



class FlowBase(SQLModelSerializable):
    name: str = Field(index=True)
    user_id: Optional[int] = Field(default=None, index=True)
    description: Optional[str] = Field(default=None, index=False)
    data: Optional[Dict] = Field(default=None)
    logo: Optional[str] = Field(default=None, index=False)
    status: Optional[int] = Field(index=False, default=1)
    flow_type: Optional[int] = Field(index=False, default=1)
    guide_word: Optional[str] = Field(default=None, sa_column=Column(String(length=1000)))
    update_time: Optional[datetime] = Field(default=None, sa_column=Column(
        DateTime, nullable=True, server_default=text('CURRENT_TIMESTAMP'), onupdate=text('CURRENT_TIMESTAMP')))
    create_time: Optional[datetime] = Field(default=None, sa_column=Column(
        DateTime, nullable=False, index=True, server_default=text('CURRENT_TIMESTAMP')))

    @field_validator('data', mode='before')
    @classmethod
    def validate_json(cls, v):
        if not v:
            return v
        if not isinstance(v, dict):
            raise ValueError('Flow must be a valid JSON')

        # data must contain nodes and edges
        if 'nodes' not in v.keys():
            raise ValueError('Flow must have nodes')
        if 'edges' not in v.keys():
            raise ValueError('Flow must have edges')

        return v


class Flow(FlowBase, table=True):
    id: str = Field(default_factory=generate_uuid, primary_key=True, unique=True)
    data: Optional[Dict] = Field(default=None, sa_column=Column(JSON))


class FlowCreate(FlowBase):
    flow_id: Optional[str] = None


class FlowRead(FlowBase):
    id: str
    user_name: Optional[str] = None
    version_id: Optional[int] = None


class FlowReadWithStyle(FlowRead):
    # style: Optional['FlowStyleRead'] = None
    total: Optional[int] = None


class FlowUpdate(SQLModelSerializable):
    name: Optional[str] = None
    logo: Optional[str] = None
    description: Optional[str] = None
    data: Optional[Dict] = None
    status: Optional[int] = None
    guide_word: Optional[str] = None


class FlowDao(FlowBase):

    @classmethod
    def create_flow(cls, flow_info: Flow, flow_type: Optional[int]) -> Flow:
        from bisheng.database.models.flow_version import FlowVersion
        with session_getter() as session:
            session.add(flow_info)
            # 创建一个默认的版本
            flow_version = FlowVersion(name='v0',
                                       is_current=1,
                                       data=flow_info.data,
                                       flow_id=flow_info.id,
                                       create_time=datetime.now(),
                                       user_id=flow_info.user_id,
                                       flow_type=flow_type)
            session.add(flow_version)
            session.commit()
            session.refresh(flow_info)
            return flow_info

    @classmethod
    def delete_flow(cls, flow_info: Flow) -> Flow:
        from bisheng.database.models.flow_version import FlowVersion
        with session_getter() as session:
            session.delete(flow_info)
            # 删除对应的版本信息
            update_statement = update(FlowVersion).where(
                FlowVersion.flow_id == flow_info.id).values(is_delete=1)
            session.exec(update_statement)
            session.commit()
            return flow_info

    @classmethod
    def get_flow_by_id(cls, flow_id: str) -> Optional[Flow]:
        with session_getter() as session:
            statement = select(Flow).where(Flow.id == flow_id)
            return session.exec(statement).first()

    @classmethod
    def get_flow_by_idstr(cls, flow_id: str) -> Optional[Flow]:
        with session_getter() as session:
            statement = select(Flow).where(Flow.id == flow_id)
            return session.exec(statement).first()

    @classmethod
    def get_flow_by_ids(cls, flow_ids: List[str]) -> List[Flow]:
        if not flow_ids:
            return []
        with session_getter() as session:
            statement = select(Flow).where(Flow.id.in_(flow_ids))
            return session.exec(statement).all()

    @classmethod
    def get_flow_by_user(cls, user_id: int) -> List[Flow]:
        with session_getter() as session:
            statement = select(Flow).where(Flow.user_id == user_id)
            return session.exec(statement).all()

    @classmethod
    def get_flow_by_name(cls, user_id: int, name: str) -> Optional[Flow]:
        with session_getter() as session:
            statement = select(Flow).where(Flow.user_id == user_id, Flow.name == name)
            return session.exec(statement).first()

    @classmethod
    def get_flow_list_by_name(cls, name: str) -> List[Flow]:
        with session_getter() as session:
            statement = select(Flow).where(Flow.name.like('%{}%'.format(name)))
            return session.exec(statement).all()

    @classmethod
    def get_flow_by_access(cls, role_id: int, name: str, page_size: int,
                           page_num: int) -> List[Tuple[Flow, RoleAccess]]:
        statment = select(Flow, RoleAccess).join(RoleAccess,
                                                 and_(RoleAccess.role_id == role_id,
                                                      RoleAccess.type == AccessType.FLOW.value,
                                                      RoleAccess.third_id == Flow.id),
                                                 isouter=True)

        if name:
            statment = statment.where(Flow.name.like('%' + name + '%'))
        if page_num and page_size and page_num != 'undefined':
            page_num = int(page_num)
            statment = statment.order_by(RoleAccess.type.desc()).order_by(
                Flow.update_time.desc()).offset((page_num - 1) * page_size).limit(page_size)
        with session_getter() as session:
            return session.exec(statment).all()

    @classmethod
    def get_count_by_filters(cls, filters) -> int:
        with session_getter() as session:
            count_statement = session.query(func.count(Flow.id))
            return session.exec(count_statement.where(*filters)).scalar()

    @classmethod
<<<<<<< HEAD
    def get_flows(cls, user_id: Optional[int], extra_ids: Union[List[str], str], name: str,
                  status: Optional[int] = None, flow_ids: List[str] = None, page: int = 0, limit: int = 0,
                  flow_type: Optional[int] = None) \
            -> List[Flow]:
        with session_getter() as session:
            # data 数据量太大，对mysql 有影响
            statement = select(Flow.id, Flow.user_id, Flow.name, Flow.status, Flow.create_time,
                               Flow.logo, Flow.update_time, Flow.description, Flow.guide_word, Flow.flow_type)
=======
    def get_flows(cls,
                  user_id: Optional[int],
                  extra_ids: Union[List[str], str],
                  name: str,
                  status: Optional[int] = None,
                  flow_ids: List[str] = None,
                  page: int = 0,
                  limit: int = 0,
                  flow_type: Optional[int] = None) -> List[Flow]:
        with session_getter() as session:
            # data 数据量太大，对mysql 有影响
            statement = select(Flow.id, Flow.user_id, Flow.name, Flow.status, Flow.create_time,
                               Flow.logo, Flow.update_time, Flow.description, Flow.guide_word,
                               Flow.flow_type)
>>>>>>> 70a021f1
            if extra_ids and isinstance(extra_ids, List):
                statement = statement.where(or_(Flow.id.in_(extra_ids), Flow.user_id == user_id))
            elif not extra_ids:
                statement = statement.where(Flow.user_id == user_id)
            if name:
                statement = statement.where(
                    or_(Flow.name.like(f'%{name}%'), Flow.description.like(f'%{name}%')))
            if status is not None:
                statement = statement.where(Flow.status == status)
            if flow_type is not None:
                statement = statement.where(Flow.flow_type == flow_type)
            if flow_ids:
                statement = statement.where(Flow.id.in_(flow_ids))
            statement = statement.order_by(Flow.update_time.desc())
            if page > 0 and limit > 0:
                statement = statement.offset((page - 1) * limit).limit(limit)
            flows = session.exec(statement)
            flows_partial = flows.mappings().all()
            return [Flow.model_validate(f) for f in flows_partial]

    @classmethod
    def count_flows(cls,
                    user_id: Optional[int],
                    extra_ids: Union[List[str], str],
                    name: str,
                    status: Optional[int] = None,
                    flow_ids: List[str] = None,
                    flow_type: Optional[int] = None) -> int:
        with session_getter() as session:
            count_statement = session.query(func.count(Flow.id))
            if extra_ids and isinstance(extra_ids, List):
                count_statement = count_statement.filter(
                    or_(Flow.id.in_(extra_ids), Flow.user_id == user_id))
            elif not extra_ids:
                count_statement = count_statement.filter(Flow.user_id == user_id)
            if name:
                count_statement = count_statement.filter(
                    or_(Flow.name.like(f'%{name}%'), Flow.description.like(f'%{name}%')))
            if flow_type is not None:
                count_statement = count_statement.where(Flow.flow_type == flow_type)
            if flow_ids:
                count_statement = count_statement.filter(Flow.id.in_(flow_ids))
            if status is not None:
                count_statement = count_statement.filter(Flow.status == status)
            return count_statement.scalar()

    @classmethod
<<<<<<< HEAD
    def get_all_online_flows(cls, keyword: str = None, flow_ids: List[str] = None,
=======
    def get_all_online_flows(cls,
                             keyword: str = None,
                             flow_ids: List[str] = None,
>>>>>>> 70a021f1
                             flow_type: int = FlowType.FLOW.value) -> List[Flow]:
        with session_getter() as session:
            statement = select(Flow.id, Flow.user_id, Flow.name, Flow.status, Flow.create_time,
                               Flow.logo, Flow.update_time, Flow.description,
                               Flow.guide_word).where(Flow.status == FlowStatus.ONLINE.value)
            if flow_ids:
                statement = statement.where(Flow.id.in_(flow_ids))
            if keyword:
                statement = statement.where(
                    or_(Flow.name.like(f'%{keyword}%'), Flow.description.like(f'%{keyword}%')))
            result = session.exec(statement).mappings().all()
            return [Flow.model_validate(f) for f in result]

    @classmethod
    def get_user_access_online_flows(cls,
                                     user_id: int,
                                     page: int = 0,
                                     limit: int = 0,
                                     keyword: str = None,
                                     flow_ids: List[str] = None,
                                     flow_type: int = FlowType.FLOW.value) -> List[Flow]:
        user_role = UserRoleDao.get_user_roles(user_id)
        flow_id_extra = []
        if user_role:
            role_ids = [role.role_id for role in user_role]
            if 1 in role_ids:
                # admin
                flow_id_extra = 'admin'
            else:
                role_access = RoleAccessDao.get_role_access(role_ids, AccessType.FLOW)
                if role_access:
                    flow_id_extra = [access.third_id for access in role_access]
        return FlowDao.get_flows(user_id,
                                 flow_id_extra,
                                 keyword,
                                 FlowStatus.ONLINE.value,
                                 flow_ids=flow_ids,
                                 page=page,
<<<<<<< HEAD
                                 limit=limit, flow_type=flow_type)

    @classmethod
    def filter_flows_by_ids(cls, flow_ids: List[str], keyword: str = None, page: int = 0, limit: int = 0,
                            flow_type: int = FlowType.FLOW.value) \
=======
                                 limit=limit,
                                 flow_type=flow_type)

    @classmethod
    def filter_flows_by_ids(cls, flow_ids: List[str], keyword: str = None,
                            page: int = 0, limit: int = 0, flow_type: int = FlowType.FLOW.value) \
>>>>>>> 70a021f1
            -> (List[Flow], int):
        """
        通过技能ID过滤技能列表，只返回简略信息，不包含data
        """
        statement = select(Flow.id, Flow.user_id, Flow.name, Flow.status, Flow.create_time,
                           Flow.update_time, Flow.description, Flow.guide_word)
        count_statement = select(func.count(Flow.id))
        if flow_ids:
            statement = statement.where(Flow.id.in_(flow_ids))
            count_statement = count_statement.where(Flow.id.in_(flow_ids))
        if keyword:
            statement = statement.where(
                or_(Flow.name.like(f'%{keyword}%'), Flow.description.like(f'%{keyword}%')))
            count_statement = count_statement.where(
                or_(Flow.name.like(f'%{keyword}%'), Flow.description.like(f'%{keyword}%')))
        if page and limit:
            statement = statement.offset((page - 1) * limit).limit(limit)
        statement = statement.where(Flow.flow_type == flow_type)
        statement = statement.order_by(Flow.update_time.desc())
        with session_getter() as session:
            result = session.exec(statement).mappings().all()
            return [Flow.model_validate(f) for f in result], session.scalar(count_statement)

    @classmethod
    def update_flow(cls, flow: Flow) -> Flow:
        with session_getter() as session:
            session.add(flow)
            session.commit()
            session.refresh(flow)
        return flow

    @classmethod
    def get_all_apps(cls,
                     name: str = None,
                     status: int = None,
                     id_list: list = None,
                     flow_type: int = None,
                     user_id: int = None,
                     id_extra: list = None,
                     page: int = 0,
                     limit: int = 0) -> (List[Dict], int):
        """ 获取所有的应用 包含技能、助手、工作流 """
<<<<<<< HEAD
        sub_query = select(Flow.id, Flow.name, Flow.description, Flow.flow_type, Flow.logo, Flow.user_id, Flow.status,
                           Flow.create_time, Flow.update_time).union_all(
            select(Assistant.id, Assistant.name, Assistant.desc, FlowType.ASSISTANT.value, Assistant.logo,
                   Assistant.user_id, Assistant.status, Assistant.create_time, Assistant.update_time).where(
                Assistant.is_delete == 0)).subquery()

        statement = select(sub_query.c.id, sub_query.c.name, sub_query.c.description, sub_query.c.flow_type,
                           sub_query.c.logo, sub_query.c.user_id, sub_query.c.status, sub_query.c.create_time,
                           sub_query.c.update_time)
=======
        sub_query = select(
            Flow.id, Flow.name, Flow.description, Flow.flow_type, Flow.logo, Flow.user_id,
            Flow.status, Flow.create_time, Flow.update_time).union_all(
                select(Assistant.id, Assistant.name, Assistant.desc, FlowType.ASSISTANT.value,
                       Assistant.logo, Assistant.user_id, Assistant.status, Assistant.create_time,
                       Assistant.update_time).where(Assistant.is_delete == 0)).subquery()

        statement = select(sub_query.c.id, sub_query.c.name, sub_query.c.description,
                           sub_query.c.flow_type, sub_query.c.logo, sub_query.c.user_id,
                           sub_query.c.status, sub_query.c.create_time, sub_query.c.update_time)
>>>>>>> 70a021f1
        count_statement = select(func.count(sub_query.c.id))
        if name:
            statement = statement.where(sub_query.c.name.like(f'%{name}%'))
            count_statement = count_statement.where(sub_query.c.name.like(f'%{name}%'))
        if status is not None:
            statement = statement.where(sub_query.c.status == status)
            count_statement = count_statement.where(sub_query.c.status == status)
        if id_list:
            statement = statement.where(sub_query.c.id.in_(id_list))
            count_statement = count_statement.where(sub_query.c.id.in_(id_list))
        if flow_type is not None:
            statement = statement.where(sub_query.c.flow_type == flow_type)
            count_statement = count_statement.where(sub_query.c.flow_type == flow_type)
        if user_id is not None:
            if id_extra:
<<<<<<< HEAD
                statement = statement.where(or_(sub_query.c.user_id == user_id, sub_query.c.id.in_(id_extra)))
=======
                statement = statement.where(
                    or_(sub_query.c.user_id == user_id, sub_query.c.id.in_(id_extra)))
>>>>>>> 70a021f1
                count_statement = count_statement.where(
                    or_(sub_query.c.user_id == user_id, sub_query.c.id.in_(id_extra)))
            else:
                statement = statement.where(sub_query.c.user_id == user_id)
                count_statement = count_statement.where(sub_query.c.user_id == user_id)
        if page and limit:
            statement = statement.offset((page - 1) * limit).limit(limit)
        statement = statement.order_by(sub_query.c.update_time.desc())
        with (session_getter() as session):
            ret = session.exec(statement).all()
            total = session.scalar(count_statement)
        data = []
        for one in ret:
            data.append({
                'id': one[0],
                'name': one[1],
                'description': one[2],
                'flow_type': one[3],
                'logo': one[4],
                'user_id': one[5],
                'status': one[6],
                'create_time': one[7],
                'update_time': one[8]
            })
        return data, total<|MERGE_RESOLUTION|>--- conflicted
+++ resolved
@@ -4,7 +4,6 @@
 from enum import Enum
 from typing import Dict, List, Optional, Tuple, Union
 
-<<<<<<< HEAD
 from pydantic import field_validator
 from sqlalchemy import Column, DateTime, String, and_, func, or_, text
 from sqlmodel import JSON, Field, select, update
@@ -20,21 +19,7 @@
 # if TYPE_CHECKING:
 
 
-=======
-from bisheng.database.base import session_getter
-from bisheng.database.models.assistant import Assistant
-from bisheng.database.models.base import SQLModelSerializable
-from bisheng.database.models.role_access import AccessType, RoleAccess, RoleAccessDao
-from bisheng.database.models.user_role import UserRoleDao
-from bisheng.utils import generate_uuid
-from pydantic import validator
-from sqlalchemy import Column, DateTime, String, and_, func, or_, text
-from sqlmodel import JSON, Field, select, update
-
-# if TYPE_CHECKING:
-
-
->>>>>>> 70a021f1
+
 class FlowStatus(Enum):
     OFFLINE = 1
     ONLINE = 2
@@ -45,7 +30,6 @@
     ASSISTANT = 5
     WORKFLOW = 10
     WORKSTATION = 15
-
 
 
 class FlowBase(SQLModelSerializable):
@@ -203,16 +187,6 @@
             return session.exec(count_statement.where(*filters)).scalar()
 
     @classmethod
-<<<<<<< HEAD
-    def get_flows(cls, user_id: Optional[int], extra_ids: Union[List[str], str], name: str,
-                  status: Optional[int] = None, flow_ids: List[str] = None, page: int = 0, limit: int = 0,
-                  flow_type: Optional[int] = None) \
-            -> List[Flow]:
-        with session_getter() as session:
-            # data 数据量太大，对mysql 有影响
-            statement = select(Flow.id, Flow.user_id, Flow.name, Flow.status, Flow.create_time,
-                               Flow.logo, Flow.update_time, Flow.description, Flow.guide_word, Flow.flow_type)
-=======
     def get_flows(cls,
                   user_id: Optional[int],
                   extra_ids: Union[List[str], str],
@@ -227,7 +201,6 @@
             statement = select(Flow.id, Flow.user_id, Flow.name, Flow.status, Flow.create_time,
                                Flow.logo, Flow.update_time, Flow.description, Flow.guide_word,
                                Flow.flow_type)
->>>>>>> 70a021f1
             if extra_ids and isinstance(extra_ids, List):
                 statement = statement.where(or_(Flow.id.in_(extra_ids), Flow.user_id == user_id))
             elif not extra_ids:
@@ -238,7 +211,7 @@
             if status is not None:
                 statement = statement.where(Flow.status == status)
             if flow_type is not None:
-                statement = statement.where(Flow.flow_type == flow_type)
+                statement = statement.where(Flow.flow_type== flow_type)
             if flow_ids:
                 statement = statement.where(Flow.id.in_(flow_ids))
             statement = statement.order_by(Flow.update_time.desc())
@@ -275,13 +248,9 @@
             return count_statement.scalar()
 
     @classmethod
-<<<<<<< HEAD
-    def get_all_online_flows(cls, keyword: str = None, flow_ids: List[str] = None,
-=======
     def get_all_online_flows(cls,
                              keyword: str = None,
                              flow_ids: List[str] = None,
->>>>>>> 70a021f1
                              flow_type: int = FlowType.FLOW.value) -> List[Flow]:
         with session_getter() as session:
             statement = select(Flow.id, Flow.user_id, Flow.name, Flow.status, Flow.create_time,
@@ -320,20 +289,12 @@
                                  FlowStatus.ONLINE.value,
                                  flow_ids=flow_ids,
                                  page=page,
-<<<<<<< HEAD
-                                 limit=limit, flow_type=flow_type)
-
-    @classmethod
-    def filter_flows_by_ids(cls, flow_ids: List[str], keyword: str = None, page: int = 0, limit: int = 0,
-                            flow_type: int = FlowType.FLOW.value) \
-=======
                                  limit=limit,
                                  flow_type=flow_type)
 
     @classmethod
     def filter_flows_by_ids(cls, flow_ids: List[str], keyword: str = None,
                             page: int = 0, limit: int = 0, flow_type: int = FlowType.FLOW.value) \
->>>>>>> 70a021f1
             -> (List[Flow], int):
         """
         通过技能ID过滤技能列表，只返回简略信息，不包含data
@@ -376,17 +337,6 @@
                      page: int = 0,
                      limit: int = 0) -> (List[Dict], int):
         """ 获取所有的应用 包含技能、助手、工作流 """
-<<<<<<< HEAD
-        sub_query = select(Flow.id, Flow.name, Flow.description, Flow.flow_type, Flow.logo, Flow.user_id, Flow.status,
-                           Flow.create_time, Flow.update_time).union_all(
-            select(Assistant.id, Assistant.name, Assistant.desc, FlowType.ASSISTANT.value, Assistant.logo,
-                   Assistant.user_id, Assistant.status, Assistant.create_time, Assistant.update_time).where(
-                Assistant.is_delete == 0)).subquery()
-
-        statement = select(sub_query.c.id, sub_query.c.name, sub_query.c.description, sub_query.c.flow_type,
-                           sub_query.c.logo, sub_query.c.user_id, sub_query.c.status, sub_query.c.create_time,
-                           sub_query.c.update_time)
-=======
         sub_query = select(
             Flow.id, Flow.name, Flow.description, Flow.flow_type, Flow.logo, Flow.user_id,
             Flow.status, Flow.create_time, Flow.update_time).union_all(
@@ -397,7 +347,6 @@
         statement = select(sub_query.c.id, sub_query.c.name, sub_query.c.description,
                            sub_query.c.flow_type, sub_query.c.logo, sub_query.c.user_id,
                            sub_query.c.status, sub_query.c.create_time, sub_query.c.update_time)
->>>>>>> 70a021f1
         count_statement = select(func.count(sub_query.c.id))
         if name:
             statement = statement.where(sub_query.c.name.like(f'%{name}%'))
@@ -413,12 +362,8 @@
             count_statement = count_statement.where(sub_query.c.flow_type == flow_type)
         if user_id is not None:
             if id_extra:
-<<<<<<< HEAD
-                statement = statement.where(or_(sub_query.c.user_id == user_id, sub_query.c.id.in_(id_extra)))
-=======
                 statement = statement.where(
                     or_(sub_query.c.user_id == user_id, sub_query.c.id.in_(id_extra)))
->>>>>>> 70a021f1
                 count_statement = count_statement.where(
                     or_(sub_query.c.user_id == user_id, sub_query.c.id.in_(id_extra)))
             else:
