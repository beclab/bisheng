--- conflicted
+++ resolved
@@ -4,11 +4,7 @@
 
 from bisheng.database.base import session_getter
 from bisheng.database.models.base import SQLModelSerializable
-<<<<<<< HEAD
-from sqlalchemy import JSON, Column, DateTime, String, text
-=======
 from sqlalchemy import JSON, Column, DateTime, String, text, func
->>>>>>> dfe7e3d7
 from sqlmodel import Field, or_, select, Text, update
 
 
@@ -165,9 +161,6 @@
             return session.exec(statement).all()
 
     @classmethod
-<<<<<<< HEAD
-    def get_tool_type(cls, user_id: int, is_preset: Optional[bool] = None) -> List[GptsToolsType]:
-=======
     def get_preset_tool_type(cls) -> List[GptsToolsType]:
         """
         获得所有的预置工具类别
@@ -179,7 +172,6 @@
     @classmethod
     def get_user_tool_type(cls, user_id: int, extra_tool_type_ids: List[int], include_preset: bool = True) \
             -> List[GptsToolsType]:
->>>>>>> dfe7e3d7
         """
         获取用户可见的所有工具类别
         """
@@ -196,18 +188,6 @@
             filters.append(GptsToolsType.is_preset == 1)
         statement = statement.where(or_(*filters))
         with session_getter() as session:
-<<<<<<< HEAD
-            statement = select(GptsToolsType).where(GptsToolsType.is_delete == 0)
-            if is_preset is None:
-                statement = statement.where(
-                    or_(GptsToolsType.user_id == user_id, GptsToolsType.is_preset == 1)
-                )
-            elif is_preset:
-                statement = statement.where(GptsToolsType.is_preset == 1)
-            else:
-                statement = statement.where(GptsToolsType.user_id == user_id)
-=======
->>>>>>> dfe7e3d7
             return session.exec(statement).all()
 
     @classmethod
