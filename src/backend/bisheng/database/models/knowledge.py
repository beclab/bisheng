from datetime import datetime
from enum import Enum
from typing import Any, List, Optional, Union

from pydantic import BaseModel
from sqlmodel import Field, or_, select, Column, DateTime, delete, func, text, update
from sqlmodel.sql.expression import Select, SelectOfScalar

from bisheng.database.base import session_getter
from bisheng.database.models.base import SQLModelSerializable
from bisheng.database.models.knowledge_file import KnowledgeFile, KnowledgeFileDao
from bisheng.database.models.role_access import AccessType, RoleAccessDao
from bisheng.database.models.user import UserDao
from bisheng.database.models.user_role import UserRoleDao



class KnowledgeTypeEnum(Enum):
    QA = 1
    NORMAL = 0
    PRIVATE = 2


class KnowledgeBase(SQLModelSerializable):
    user_id: Optional[int] = Field(index=True)
    name: str = Field(index=True, min_length=1, max_length=30, description='知识库名, 最少一个字符，最多30个字符')
    type: int = Field(index=False, default=0, description='0 为普通知识库，1 为QA知识库')
    description: Optional[str] = Field(index=True)
    model: Optional[str] = Field(index=False)
    collection_name: Optional[str] = Field(index=False)
    index_name: Optional[str] = Field(index=False)
    state: Optional[int] = Field(index=False, default=1, description='0 为未发布，1 为已发布, 2 为复制中')
    create_time: Optional[datetime] = Field(
        sa_column=Column(DateTime, nullable=False, server_default=text('CURRENT_TIMESTAMP')))
    update_time: Optional[datetime] = Field(
        sa_column=Column(DateTime,
                         nullable=True,
                         server_default=text('CURRENT_TIMESTAMP'),
                         onupdate=text('CURRENT_TIMESTAMP')))


class Knowledge(KnowledgeBase, table=True):
    id: Optional[int] = Field(default=None, primary_key=True)


class KnowledgeRead(KnowledgeBase):
    id: int
    user_name: Optional[str]
    copiable: Optional[bool]


class KnowledgeUpdate(BaseModel):
    knowledge_id: int
    name: Optional[str]
    description: Optional[str]


class KnowledgeCreate(KnowledgeBase):
    is_partition: Optional[bool] = None


class KnowledgeDao(KnowledgeBase):

    @classmethod
    def insert_one(cls, data: Knowledge) -> Knowledge:
        with session_getter() as session:
            session.add(data)
            session.commit()
            session.refresh(data)
            return data

    @classmethod
    def update_one(cls, data: Knowledge) -> Knowledge:
        with session_getter() as session:
            session.add(data)
            session.commit()
            session.refresh(data)
            return data

    @classmethod
    def update_knowledge_update_time(cls, knowledge: Knowledge):
        statement = update(Knowledge).where(Knowledge.id == knowledge.id).values(
            update_time=text('NOW()'))
        with session_getter() as session:
            session.exec(statement)
            session.commit()

    @classmethod
    def query_by_id(cls, knowledge_id: int) -> Knowledge:
        with session_getter() as session:
            return session.get(Knowledge, knowledge_id)

    @classmethod
    def get_list_by_ids(cls, ids: List[int]) -> List[Knowledge]:
        with session_getter() as session:
            return session.exec(select(Knowledge).where(Knowledge.id.in_(ids))).all()

    @classmethod
    def _user_knowledge_filters(
            cls,
            statement: Any,
            user_id: int,
            knowledge_id_extra: List[int] = None,
            knowledge_type: KnowledgeTypeEnum = None,
            name: str = None,
            page: int = 0,
            limit: int = 0,
            filter_knowledge: List[int] = None) -> Union[Select, SelectOfScalar]:
        if knowledge_id_extra:
            statement = statement.where(
                or_(Knowledge.id.in_(knowledge_id_extra), Knowledge.user_id == user_id))
        else:
            statement = statement.where(Knowledge.user_id == user_id)
        if filter_knowledge:
            statement = statement.where(Knowledge.id.in_(filter_knowledge))
        if knowledge_type:
            statement = statement.where(Knowledge.type == knowledge_type.value)
        else:
            statement = statement.where(Knowledge.type != KnowledgeTypeEnum.PRIVATE.value)
        if name:
            # 同时模糊检索知识库内的文件名称来查询对应的知识库
            file_knowledge_ids = KnowledgeFileDao.get_knowledge_ids_by_name(name)
            if file_knowledge_ids:
                statement = statement.where(or_(
                    Knowledge.name.like(f'%{name}%'),
                    Knowledge.id.in_(file_knowledge_ids)
                ))
            else:
                statement = statement.where(Knowledge.name.like(f'%{name}%'))
        if page and limit:
            statement = statement.offset((page - 1) * limit).limit(limit)
        return statement

    @classmethod
    def get_user_knowledge(cls,
                           user_id: int,
                           knowledge_id_extra: List[int] = None,
                           knowledge_type: KnowledgeTypeEnum = None,
                           name: str = None,
                           page: int = 0,
                           limit: int = 10,
                           filter_knowledge: List[int] = None) -> List[Knowledge]:
        statement = select(Knowledge).where(Knowledge.state > 0)

        statement = cls._user_knowledge_filters(statement, user_id, knowledge_id_extra,
                                                knowledge_type, name, page, limit,
                                                filter_knowledge)

        statement = statement.order_by(Knowledge.update_time.desc())
        with session_getter() as session:
            return session.exec(statement).all()

    @classmethod
    def count_user_knowledge(cls,
                             user_id: int,
                             knowledge_id_extra: List[int] = None,
                             knowledge_type: KnowledgeTypeEnum = None,
                             name: str = None) -> int:
        statement = select(func.count(Knowledge.id)).where(Knowledge.state > 0)
        statement = cls._user_knowledge_filters(statement, user_id, knowledge_id_extra,
                                                knowledge_type, name)
        with session_getter() as session:
            return session.scalar(statement)

    @classmethod
    def count_by_filter(cls, filters: List[Any]) -> int:
        with session_getter() as session:
            return session.scalar(select(Knowledge.id).where(*filters))

    @classmethod
    def judge_knowledge_permission(cls, user_name: str,
                                   knowledge_ids: List[int]) -> List[Knowledge]:
        """
        根据用户名和知识库ID列表，获取用户有权限查看的知识库列表
        :param user_name: 用户名
        :param knowledge_ids: 知识库ID列表
        :return: 返回用户有权限的知识库列表
        """
        # 获取用户信息
        user_info = UserDao.get_user_by_username(user_name)
        if not user_info:
            return []

        # 查询用户所属于的角色
        role_list = UserRoleDao.get_user_roles(user_info.user_id)
        if not role_list:
            return []

        role_id_list = []
        is_admin = False
        for role in role_list:
            role_id_list.append(role.role_id)
            if role.role_id == 1:
                is_admin = True
        # admin 用户拥有所有知识库权限
        if is_admin:
            return KnowledgeDao.get_list_by_ids(knowledge_ids)

        # 查询角色 有使用权限的知识库列表
        role_access_list = RoleAccessDao.find_role_access(role_id_list, knowledge_ids,
                                                          AccessType.KNOWLEDGE)

        # 查询是否包含了用户自己创建的知识库
        user_knowledge_list = cls.get_user_knowledge(user_info.user_id,
                                                     filter_knowledge=knowledge_ids)
        if not role_access_list and not user_knowledge_list:
            return []

        finally_knowledge_list = [access.third_id for access in role_access_list]
        finally_knowledge_list.extend([str(one.id) for one in user_knowledge_list])
        statement = select(Knowledge).where(Knowledge.id.in_(finally_knowledge_list))

        with session_getter() as session:
            return session.exec(statement).all()

    @classmethod
    def filter_knowledge_by_ids(cls,
                                knowledge_ids: List[int],
                                keyword: str = None,
                                page: int = 0,
                                limit: int = 0) -> (List[Knowledge], int):
        """
        根据关键字和知识库id过滤出对应的知识库

        """
        statement = select(Knowledge)
        count_statement = select(func.count(Knowledge.id))
        if knowledge_ids:
            statement = statement.where(Knowledge.id.in_(knowledge_ids))
            count_statement = count_statement.where(Knowledge.id.in_(knowledge_ids))
        if keyword:
            statement = statement.where(
                or_(Knowledge.name.like('%' + keyword + '%'),
                    Knowledge.description.like('%' + keyword + '%')))
            count_statement = count_statement.where(
                or_(Knowledge.name.like('%' + keyword + '%'),
                    Knowledge.description.like('%' + keyword + '%')))
        if page and limit:
            statement = statement.offset((page - 1) * limit).limit(limit)
        statement = statement.order_by(Knowledge.update_time.desc())
        with session_getter() as session:
            return session.exec(statement).all(), session.scalar(count_statement)

    @classmethod
    def generate_all_knowledge_filter(cls, statement, name: str = None, knowledge_type: KnowledgeTypeEnum = None):
        if knowledge_type:
            statement = statement.where(Knowledge.type == knowledge_type.value)
        if name:
            # 同时模糊检索知识库内的文件名称来查询对应的知识库
            file_knowledge_ids = KnowledgeFileDao.get_knowledge_ids_by_name(name)
            if file_knowledge_ids:
                statement = statement.where(or_(
                    Knowledge.name.like(f'%{name}%'),
                    Knowledge.id.in_(file_knowledge_ids)
                ))
            else:
                statement = statement.where(Knowledge.name.like(f'%{name}%'))
        return statement

    @classmethod
    def get_all_knowledge(cls,
                          name: str = None,
                          knowledge_type: KnowledgeTypeEnum = None,
                          page: int = 0,
                          limit: int = 0) -> List[Knowledge]:
        statement = select(Knowledge).where(Knowledge.state > 0)
<<<<<<< HEAD
        if knowledge_type:
            statement = statement.where(Knowledge.type == knowledge_type.value)
        else:
            statement = statement.where(Knowledge.type != KnowledgeTypeEnum.PRIVATE.value)
        if name:
            statement = statement.where(Knowledge.name.like(f'%{name}%'))
=======
        statement = cls.generate_all_knowledge_filter(
            statement, name=name, knowledge_type=knowledge_type
        )

>>>>>>> 6c718e80
        if page and limit:
            statement = statement.offset((page - 1) * limit).limit(limit)
        statement = statement.order_by(Knowledge.update_time.desc())
        with session_getter() as session:
            return session.exec(statement).all()

    @classmethod
    def count_all_knowledge(cls,
                            name: str = None,
                            knowledge_type: KnowledgeTypeEnum = None) -> int:
        statement = select(func.count(Knowledge.id)).where(Knowledge.state > 0)
<<<<<<< HEAD
        if knowledge_type:
            statement = statement.where(Knowledge.type == knowledge_type.value)
        else:
            statement = statement.where(Knowledge.type != KnowledgeTypeEnum.PRIVATE.value)
        if name:
            statement = statement.where(Knowledge.name.like(f'%{name}%'))
=======
        statement = cls.generate_all_knowledge_filter(
            statement, name=name, knowledge_type=knowledge_type
        )
>>>>>>> 6c718e80
        with session_getter() as session:
            return session.scalar(statement)

    @classmethod
    def update_knowledge_list(cls, knowledge_list: List[Knowledge]):
        with session_getter() as session:
            for knowledge in knowledge_list:
                session.add(knowledge)
            session.commit()

    @classmethod
    def get_knowledge_by_name(cls, name: str, user_id: int = 0) -> Knowledge:
        """ 通过知识库名称获取知识库详情 """
        statement = select(Knowledge).where(Knowledge.name == name).where(Knowledge.state > 0)
        if user_id:
            statement = statement.where(Knowledge.user_id == user_id)
        with session_getter() as session:
            return session.exec(statement).first()

    @classmethod
    def delete_knowledge(cls, knowledge_id: int, only_clear: bool = False):
        """
        删除或者清空知识库
        """
        # 处理knowledge file
        with session_getter() as session:
            session.exec(delete(KnowledgeFile).where(KnowledgeFile.knowledge_id == knowledge_id))
            # 清空知识库时，不删除知识库记录
            if not only_clear:
                session.exec(delete(Knowledge).where(Knowledge.id == knowledge_id))
            session.commit()<|MERGE_RESOLUTION|>--- conflicted
+++ resolved
@@ -264,19 +264,10 @@
                           page: int = 0,
                           limit: int = 0) -> List[Knowledge]:
         statement = select(Knowledge).where(Knowledge.state > 0)
-<<<<<<< HEAD
-        if knowledge_type:
-            statement = statement.where(Knowledge.type == knowledge_type.value)
-        else:
-            statement = statement.where(Knowledge.type != KnowledgeTypeEnum.PRIVATE.value)
-        if name:
-            statement = statement.where(Knowledge.name.like(f'%{name}%'))
-=======
         statement = cls.generate_all_knowledge_filter(
             statement, name=name, knowledge_type=knowledge_type
         )
 
->>>>>>> 6c718e80
         if page and limit:
             statement = statement.offset((page - 1) * limit).limit(limit)
         statement = statement.order_by(Knowledge.update_time.desc())
@@ -288,18 +279,9 @@
                             name: str = None,
                             knowledge_type: KnowledgeTypeEnum = None) -> int:
         statement = select(func.count(Knowledge.id)).where(Knowledge.state > 0)
-<<<<<<< HEAD
-        if knowledge_type:
-            statement = statement.where(Knowledge.type == knowledge_type.value)
-        else:
-            statement = statement.where(Knowledge.type != KnowledgeTypeEnum.PRIVATE.value)
-        if name:
-            statement = statement.where(Knowledge.name.like(f'%{name}%'))
-=======
         statement = cls.generate_all_knowledge_filter(
             statement, name=name, knowledge_type=knowledge_type
         )
->>>>>>> 6c718e80
         with session_getter() as session:
             return session.scalar(statement)
 
