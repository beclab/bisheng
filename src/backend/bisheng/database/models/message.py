from datetime import datetime
from enum import Enum
from typing import Dict, List, Optional, Tuple

from bisheng.database.base import session_getter
from bisheng.database.models.base import SQLModelSerializable
from loguru import logger
from pydantic import BaseModel
from sqlmodel import (JSON, Column, DateTime, Field, String, Text, case, delete, func, not_, or_,
                      select, text, update)


class LikedType(Enum):
    UNRATED = 0  # 未评价
    LIKED = 1  # 喜欢
    DISLIKED = 2  # 不喜欢


class MessageBase(SQLModelSerializable):
    is_bot: bool = Field(index=False, description='聊天角色')
    source: Optional[int] = Field(default=None, index=False, description='是否支持溯源')
    mark_status: Optional[int] = Field(index=False, default=1, description='标记状态')
<<<<<<< HEAD
    mark_user: Optional[int] = Field(default=None, index=False, description='标记用户')
    mark_user_name: Optional[str] = Field(default=None, index=False, description='标记用户')
    message: Optional[str] = Field(default=None, sa_column=Column(Text), description='聊天消息')
    extra: Optional[str] = Field(default=None, sa_column=Column(String(length=4096)), description='连接信息等')
=======
    mark_user: Optional[int] = Field(index=False, description='标记用户')
    mark_user_name: Optional[str] = Field(index=False, description='标记用户')
    message: Optional[str] = Field(sa_column=Column(Text), description='聊天消息')
    extra: Optional[str] = Field(sa_column=Column(Text), description='连接信息等')
>>>>>>> 4af327c3
    type: str = Field(index=False, description='消息类型')
    category: str = Field(index=False, max_length=32, description='消息类别， question等')
    flow_id: str = Field(index=True, description='对应的技能id')
    chat_id: Optional[str] = Field(default=None, index=True, description='chat_id, 前端生成')
    user_id: Optional[int] = Field(default=None, index=True, description='用户id')
    liked: Optional[int] = Field(index=False, default=0, description='用户是否喜欢 0未评价/1 喜欢/2 不喜欢')
    solved: Optional[int] = Field(index=False, default=0, description='用户是否喜欢 0未评价/1 解决/2 未解决')
    copied: Optional[int] = Field(index=False, default=0, description='用户是否复制 0：未复制 1：已复制')
    sensitive_status: Optional[int] = Field(index=False, default=1, description='敏感词状态 1：通过 2：违规')
    sender: Optional[str] = Field(index=False, default='', description='autogen 的发送方')
    receiver: Optional[Dict] = Field(index=False, default=None, description='autogen 的发送方')
    intermediate_steps: Optional[str] = Field(default=None, sa_column=Column(Text), description='过程日志')
    files: Optional[str] = Field(default=None, sa_column=Column(String(length=4096)), description='上传的文件等')
    remark: Optional[str] = Field(default=None, sa_column=Column(String(length=4096)),
                                  description='备注。break_answer: 中断的回复不作为history传给模型')
    create_time: Optional[datetime] = Field(default=None, sa_column=Column(
        DateTime, nullable=False, server_default=text('CURRENT_TIMESTAMP')))
    update_time: Optional[datetime] = Field(default=None, sa_column=Column(
        DateTime, nullable=False, index=True, server_default=text('CURRENT_TIMESTAMP'),
        onupdate=text('CURRENT_TIMESTAMP')))


class ChatMessage(MessageBase, table=True):
    id: Optional[int] = Field(default=None, primary_key=True)
    receiver: Optional[Dict] = Field(default=None, sa_column=Column(JSON))


class ChatMessageRead(MessageBase):
    id: Optional[int] = None


class ChatMessageQuery(BaseModel):
    id: Optional[int] = None
    flow_id: str
    chat_id: str


class ChatMessageCreate(MessageBase):
    pass


class MessageDao(MessageBase):

    @classmethod
    def static_msg_liked(cls, liked: int, flow_id: str, create_time_begin: datetime,
                         create_time_end: datetime):
        base_condition = select(func.count(ChatMessage.id)).where(ChatMessage.liked == liked)

        if flow_id:
            base_condition = base_condition.where(ChatMessage.flow_id == flow_id)

        if create_time_begin and create_time_end:
            base_condition = base_condition.where(ChatMessage.create_time > create_time_begin,
                                                  ChatMessage.create_time < create_time_end)

        with session_getter() as session:
            return session.scalar(base_condition)

    @classmethod
    def app_list_group_by_chat_id(
        cls,
        page_size: int,
        page_num: int,
        flow_ids: Optional[list[str]],
        user_ids: Optional[list[int]],
    ) -> Tuple[List[Dict], int]:
        with session_getter() as session:
            count_stat = select(func.count(func.distinct(ChatMessage.chat_id)))
            sql = select(
                ChatMessage.chat_id,
                ChatMessage.user_id,
                ChatMessage.flow_id,
                func.max(ChatMessage.create_time).label('create_time'),
                func.sum(case((ChatMessage.liked == 1, 1), else_=0)),
                func.sum(case((ChatMessage.liked == 2, 1), else_=0)),
                func.sum(case((ChatMessage.copied == 1, 1), else_=0)),
            )

            if flow_ids:
                count_stat = count_stat.where(ChatMessage.flow_id.in_(flow_ids))
                sql = sql.where(ChatMessage.flow_id.in_(flow_ids))
            if user_ids:
                count_stat = count_stat.where(
                    or_(
                        ChatMessage.mark_user.in_(user_ids),
                        ChatMessage.mark_status == 1,
                    ))
                sql = sql.where(
                    or_(ChatMessage.mark_user.in_(user_ids), ChatMessage.mark_status == 1))
            sql = sql.group_by(ChatMessage.chat_id, ChatMessage.user_id,
                               ChatMessage.flow_id).order_by(
                                   func.max(ChatMessage.create_time).desc()).offset(
                                       page_size * (page_num - 1)).limit(page_size)

            res_list = session.exec(sql).all()
            total_count = session.scalar(count_stat)

            dict_res = [{
                'chat_id': chat_id,
                'user_id': user_id,
                'flow_id': flow_id,
                'like_count': like_num,
                'dislike_count': dislike_num,
                'copied_count': copied_num,
                'create_time': create_time
            } for chat_id, user_id, flow_id, create_time, like_num, dislike_num, copied_num in
                        res_list]
            logger.info(res_list)
            return dict_res, total_count


class ChatMessageDao(MessageBase):

    @classmethod
    def get_latest_message_by_chatid(cls, chat_id: str):
        statement = select(ChatMessage).where(ChatMessage.chat_id == chat_id).order_by(
            ChatMessage.id.desc()).limit(1)
        with session_getter() as session:
            res = session.exec(statement).all()
            if res:
                return res[0]
            else:
                return None

    @classmethod
    def get_latest_message_by_chat_ids(cls,
                                       chat_ids: list[str],
                                       category: str = None,
                                       exclude_category: str = None):
        """
        获取每个会话最近的一次消息内容
        """
        statement = select(ChatMessage.chat_id,
                           func.max(ChatMessage.id)).where(ChatMessage.chat_id.in_(chat_ids))
        if category:
            statement = statement.where(ChatMessage.category == category)
        if exclude_category:
            statement = statement.where(ChatMessage.category != exclude_category)
        statement = statement.group_by(ChatMessage.chat_id)
        with session_getter() as session:
            # 获取最新的id列表
            res = session.exec(statement).all()
            ids = [one[1] for one in res]
            # 获取消息的具体内容
            statement = select(ChatMessage).where(ChatMessage.id.in_(ids))
            return session.exec(statement).all()

    @classmethod
    def get_messages_by_chat_id(cls,
                                chat_id: str,
                                category_list: list = None,
                                limit: int = 10) -> List[ChatMessage]:
        with session_getter() as session:
            statement = select(ChatMessage).where(ChatMessage.chat_id == chat_id)
            if category_list:
                statement = statement.where(ChatMessage.category.in_(category_list))
            statement = statement.limit(limit).order_by(ChatMessage.create_time.asc())
            return session.exec(statement).all()

    @classmethod
    def get_last_msg_by_flow_id(cls, flow_id: List[str], chat_id: List[str]):
        with session_getter() as session:
            statement = select(ChatMessage.chat_id,
                               ChatMessage.flow_id).where(ChatMessage.flow_id.in_(flow_id)).where(
                                   not_(ChatMessage.chat_id.in_(chat_id))).group_by(
                                       ChatMessage.chat_id, ChatMessage.flow_id)
            return session.exec(statement).all()

    @classmethod
    def get_msg_by_chat_id(cls, chat_id: str):
        with session_getter() as session:
            statement = select(ChatMessage).where(ChatMessage.chat_id == chat_id)
            return session.exec(statement).all()

    @classmethod
    def get_msg_by_flow(cls, flow_id: str):
        with session_getter() as session:
            # sql = text("select chat_id,count(*) as chat_count from chatmessage where flow_id=:flow_id group by chat_id") # noqa
            st = select(ChatMessage.chat_id).where(ChatMessage.flow_id == flow_id).group_by(
                ChatMessage.chat_id)
            return session.exec(st).all()

    @classmethod
    def get_msg_by_flows(cls, flow_id: List[str]):
        with session_getter() as session:
            st = select(ChatMessage.chat_id).where(ChatMessage.flow_id.in_(flow_id)).group_by(
                ChatMessage.chat_id)
            return session.exec(st).all()

    @classmethod
    def delete_by_user_chat_id(cls, user_id: int, chat_id: str):
        if user_id is None or chat_id is None:
            logger.info('delete_param_error user_id={} chat_id={}', user_id, chat_id)
            return False

        statement = delete(ChatMessage).where(ChatMessage.chat_id == chat_id,
                                              ChatMessage.user_id == user_id)

        with session_getter() as session:
            session.exec(statement)
            session.commit()
        return True

    @classmethod
    def delete_by_message_id(cls, user_id: int, message_id: str):
        if user_id is None or message_id is None:
            logger.info('delete_param_error user_id={} chat_id={}', user_id, message_id)
            return False

        statement = delete(ChatMessage).where(ChatMessage.id == message_id,
                                              ChatMessage.user_id == user_id)

        with session_getter() as session:
            session.exec(statement)
            session.commit()
        return True

    @classmethod
    def insert_one(cls, message: ChatMessage) -> ChatMessage:
        with session_getter() as session:
            session.add(message)
            session.commit()
            session.refresh(message)
        return message

    @classmethod
    def insert_batch(cls, messages: List[ChatMessage]):
        with session_getter() as session:
            session.add_all(messages)
            session.commit()

    @classmethod
    def get_message_by_id(cls, message_id: int) -> Optional[ChatMessage]:
        with session_getter() as session:
            return session.exec(select(ChatMessage).where(ChatMessage.id == message_id)).first()

    @classmethod
    def update_message(cls, message_id: int, user_id: int, message: str):
        with session_getter() as session:
            statement = update(ChatMessage).where(ChatMessage.id == message_id).where(
                ChatMessage.user_id == user_id).values(message=message)
            session.exec(statement)
            session.commit()

    @classmethod
    def update_message_model(cls, message: ChatMessage):
        with session_getter() as session:
            session.add(message)
            session.commit()
            session.refresh(message)
        return message

    @classmethod
    def update_message_copied(cls, message_id: int, copied: int):
        with session_getter() as session:
            statement = update(ChatMessage).where(ChatMessage.id == message_id).values(
                copied=copied)
            session.exec(statement)
            session.commit()

    @classmethod
    def update_message_mark(cls, chat_id: str, status: int):
        with session_getter() as session:
            statement = update(ChatMessage).where(ChatMessage.chat_id == chat_id).values(
                mark_status=status)
            session.exec(statement)
            session.commit()

    @classmethod
    def get_all_message_by_chat_ids(cls, chat_ids: List[str]) -> List[ChatMessage]:
        statement = select(ChatMessage).where(ChatMessage.chat_id.in_(chat_ids)).order_by(
            ChatMessage.create_time.asc())
        with session_getter() as session:
            return session.exec(statement).all()<|MERGE_RESOLUTION|>--- conflicted
+++ resolved
@@ -20,17 +20,10 @@
     is_bot: bool = Field(index=False, description='聊天角色')
     source: Optional[int] = Field(default=None, index=False, description='是否支持溯源')
     mark_status: Optional[int] = Field(index=False, default=1, description='标记状态')
-<<<<<<< HEAD
     mark_user: Optional[int] = Field(default=None, index=False, description='标记用户')
     mark_user_name: Optional[str] = Field(default=None, index=False, description='标记用户')
     message: Optional[str] = Field(default=None, sa_column=Column(Text), description='聊天消息')
-    extra: Optional[str] = Field(default=None, sa_column=Column(String(length=4096)), description='连接信息等')
-=======
-    mark_user: Optional[int] = Field(index=False, description='标记用户')
-    mark_user_name: Optional[str] = Field(index=False, description='标记用户')
-    message: Optional[str] = Field(sa_column=Column(Text), description='聊天消息')
-    extra: Optional[str] = Field(sa_column=Column(Text), description='连接信息等')
->>>>>>> 4af327c3
+    extra: Optional[str] = Field(default=None, sa_column=Column(Text), description='连接信息等')
     type: str = Field(index=False, description='消息类型')
     category: str = Field(index=False, max_length=32, description='消息类别， question等')
     flow_id: str = Field(index=True, description='对应的技能id')
