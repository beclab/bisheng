--- conflicted
+++ resolved
@@ -1,10 +1,6 @@
 import hashlib
 from contextlib import contextmanager
-<<<<<<< HEAD
-from typing import Generator, Optional
-=======
 from typing import Generator
->>>>>>> a04f2739
 
 from bisheng.database.init_config import init_config
 from bisheng.database.models.role import Role
@@ -12,57 +8,53 @@
 from bisheng.database.models.user_role import UserRole
 from bisheng.database.service import DatabaseService
 from bisheng.settings import settings
-<<<<<<< HEAD
 from bisheng.utils.logger import logger
-=======
->>>>>>> a04f2739
 from sqlmodel import Session, select
 
 db_service = DatabaseService(settings.database_url)
 
 
 def init_default_data():
-    # 写入默认数据
-<<<<<<< HEAD
-    try:
-        db_service.create_db_and_tables()
-    except Exception as exc:
-        # if the exception involves tables already existing
-        # we can ignore it
-        if 'already exists' not in str(exc):
-            logger.error(f'Error creating DB and tables: {exc}')
-            raise RuntimeError('Error creating DB and tables') from exc
+    """初始化数据库"""
+    from bisheng.cache.redis import redis_client
+    if redis_client.setNx('init_default_data', '1'):
+        try:
+            db_service.create_db_and_tables()
+            with session_getter() as session:
+                db_role = session.exec(select(Role).limit(1)).all()
+                if not db_role:
+                    # 初始化系统配置, 管理员拥有所有权限
+                    db_role = Role(id=1, role_name='系统管理员', remark='系统所有权限管理员')
+                    session.add(db_role)
+                    db_role_normal = Role(id=2, role_name='普通用户', remark='一般权限管理员')
+                    session.add(db_role_normal)
+                    session.commit()
 
-    with session_getter(db_service) as session:
-=======
-    with session_getter() as session:
->>>>>>> a04f2739
-        db_role = session.exec(select(Role).limit(1)).all()
-        if not db_role:
-            # 初始化系统配置, 管理员拥有所有权限
-            db_role = Role(id=1, role_name='系统管理员', remark='系统所有权限管理员')
-            session.add(db_role)
-            db_role_normal = Role(id=2, role_name='普通用户', remark='一般权限管理员')
-            session.add(db_role_normal)
-            session.commit()
-
-        user = session.exec(select(User).limit(1)).all()
-        if not user:
-            md5 = hashlib.md5()
-            md5.update(settings.admin.get('password').encode('utf-8'))
-            user = User(
-                user_id=1,
-                user_name=settings.admin.get('user_name'),
-                password=md5.hexdigest(),
-            )
-            session.add(user)
-            session.commit()
-            session.refresh(user)
-            db_userrole = UserRole(user_id=user.user_id, role_id=db_role.id)
-            session.add(db_userrole)
-            session.commit()
-
-    init_config()
+                user = session.exec(select(User).limit(1)).all()
+                if not user:
+                    md5 = hashlib.md5()
+                    md5.update(settings.admin.get('password').encode('utf-8'))
+                    user = User(
+                        user_id=1,
+                        user_name=settings.admin.get('user_name'),
+                        password=md5.hexdigest(),
+                    )
+                    session.add(user)
+                    session.commit()
+                    session.refresh(user)
+                    db_userrole = UserRole(user_id=user.user_id, role_id=db_role.id)
+                    session.add(db_userrole)
+                    session.commit()
+            # 初始化数据库config
+            init_config()
+        except Exception as exc:
+            # if the exception involves tables already existing
+            # we can ignore it
+            if 'already exists' not in str(exc):
+                logger.error(f'Error creating DB and tables: {exc}')
+                raise RuntimeError('Error creating DB and tables') from exc
+        finally:
+            redis_client.delete('init_default_data')
 
 
 def get_session() -> Generator['Session', None, None]:
@@ -70,15 +62,10 @@
 
 
 @contextmanager
-<<<<<<< HEAD
-def session_getter(db_service_p: Optional[DatabaseService] = db_service):
-    try:
-        session = Session(db_service_p.engine)
-=======
-def session_getter(db_service: DatabaseService):
+def session_getter():
+    """轻量级session context"""
     try:
         session = Session(db_service.engine)
->>>>>>> a04f2739
         yield session
     except Exception as e:
         print('Session rollback because of exception:', e)
