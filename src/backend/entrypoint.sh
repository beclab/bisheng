nohup uvicorn bisheng.main:app --host 0.0.0.0 --port 7860 --no-access-log --workers 8 &

<<<<<<< HEAD
# -c 是指定celery的并发数
celery -A bisheng.worker.main worker -l info -P gevent -c 1000
=======
# -c 是指定celery的并发数，线程数
celery -A bisheng.worker.main worker -l info -c 100 -P threads
>>>>>>> 020ea3c7
<|MERGE_RESOLUTION|>--- conflicted
+++ resolved
@@ -1,9 +1,4 @@
 nohup uvicorn bisheng.main:app --host 0.0.0.0 --port 7860 --no-access-log --workers 8 &
 
-<<<<<<< HEAD
-# -c 是指定celery的并发数
-celery -A bisheng.worker.main worker -l info -P gevent -c 1000
-=======
 # -c 是指定celery的并发数，线程数
-celery -A bisheng.worker.main worker -l info -c 100 -P threads
->>>>>>> 020ea3c7
+celery -A bisheng.worker.main worker -l info -c 100 -P threads