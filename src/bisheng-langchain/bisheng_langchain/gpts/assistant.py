--- conflicted
+++ resolved
@@ -99,19 +99,11 @@
         agent_executor_params = self.assistant_params['agent_executor']
         agent_executor_type = agent_executor_params.pop('type')
         self.assistant = ConfigurableAssistant(
-<<<<<<< HEAD
             agent_executor_type=agent_executor_type, 
             tools=tools, 
             llm=llm, 
             assistant_message=assistant_message, 
             **agent_executor_params
-=======
-            agent_executor_type=agent_executor_type,
-            tools=tools,
-            llm=llm,
-            system_message=assistant_message,
-            **agent_executor_params,
->>>>>>> d1d690ff
         )
 
     def run(self, query):
