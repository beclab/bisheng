import ResouceModal from "@/pages/ChatAppPage/components/ResouceModal";
import ThumbsMessage from "@/pages/ChatAppPage/components/ThumbsMessage";
import { useEffect, useRef } from "react";
import { useTranslation } from "react-i18next";
import FileBs from "./FileBs";
import MessageBs from "./MessageBs";
import MessageSystem from "./MessageSystem";
import MessageUser from "./MessageUser";
import RunLog from "./RunLog";
import Separator from "./Separator";
import { useMessageStore } from "./messageStore";

export default function MessagePanne({ useName, guideWord, loadMore }) {
    const { t } = useTranslation()
    const { chatId, messages, hisMessages } = useMessageStore()

    // 反馈
    const thumbRef = useRef(null)
    // 溯源
    const sourceRef = useRef(null)

    // 自动滚动
    const messagesRef = useRef(null)
    const scrollLockRef = useRef(false)
    useEffect(() => {
        scrollLockRef.current = false
        queryLockRef.current = false
    }, [chatId])
    useEffect(() => {
        if (scrollLockRef.current) return
        messagesRef.current.scrollTop = messagesRef.current.scrollHeight;
    }, [messages])

    // 消息滚动加载
    const queryLockRef = useRef(false)
    useEffect(() => {
        function handleScroll() {
            if (queryLockRef.current) return
            const { scrollTop, clientHeight, scrollHeight } = messagesRef.current
            // 距离底部 600px内，开启自动滚动
            scrollLockRef.current = (scrollHeight - scrollTop - clientHeight) > 600

            if (messagesRef.current.scrollTop <= 90) {
                console.log('请求 :>> ', 1);
                queryLockRef.current = true
                loadMore()
                // TODO 翻页定位
                // 临时处理防抖
                setTimeout(() => {
                    queryLockRef.current = false
                }, 1000);
            }
        }

        messagesRef.current?.addEventListener('scroll', handleScroll);
        return () => messagesRef.current?.removeEventListener('scroll', handleScroll)
    }, [messagesRef.current, messages, chatId]);

    return <div id="message-panne" ref={messagesRef} className="h-full overflow-y-auto scrollbar-hide pt-12 pb-60">
        {guideWord && <MessageBs
            key={9999}
            data={{ message: guideWord, isSend: false, chatKey: '', end: true, user_name: '' }} />}
        {
            [...hisMessages, ...messages].map(msg => {
                // 工厂
                let type = 'llm'
                if (msg.isSend) {
                    type = 'user'
                } else if (msg.category === 'divider') {
                    type = 'separator'
                } else if (msg.files?.length) {
                    type = 'file'
<<<<<<< HEAD
                } else if (['tool', 'flow', 'knowledge'].includes(msg.category)){
                    // || msg.category === 'processing') { // 项目演示？
=======
                } else if (['tool', 'flow', 'knowledge'].includes(msg.category)
                    || (msg.category === 'processing' && msg.thought.indexOf(`status_code`) === -1)
                ) { // 项目演示？
>>>>>>> bc3a7cb0
                    type = 'runLog'
                } else if (msg.thought) {
                    type = 'system'
                }

                switch (type) {
                    case 'user':
                        return <MessageUser key={msg.id} useName={useName} data={msg} />;
                    case 'llm':
                        return <MessageBs
                            key={msg.id}
                            data={msg}
                            onUnlike={(chatId) => { thumbRef.current?.openModal(chatId) }}
                            onSource={(data) => { sourceRef.current?.openModal(data) }}
                        />;
                    case 'system':
                        return <MessageSystem key={msg.id} data={msg} />;
                    case 'separator':
                        return <Separator key={msg.id} text={msg.message || t('chat.roundOver')} />;
                    case 'file':
                        return <FileBs key={msg.id} data={msg} />;
                    case 'runLog':
                        return <RunLog key={msg.id} data={msg} />;
                    default:
                        return <div className="text-sm mt-2 border rounded-md p-2" key={msg.id}>未知消息类型</div>;
                }
            })
        }
        {/* 踩 反馈 */}
        <ThumbsMessage ref={thumbRef}></ThumbsMessage>
        {/* 源文件类型 */}
        <ResouceModal ref={sourceRef}></ResouceModal>
    </div>
};<|MERGE_RESOLUTION|>--- conflicted
+++ resolved
@@ -70,14 +70,9 @@
                     type = 'separator'
                 } else if (msg.files?.length) {
                     type = 'file'
-<<<<<<< HEAD
-                } else if (['tool', 'flow', 'knowledge'].includes(msg.category)){
-                    // || msg.category === 'processing') { // 项目演示？
-=======
                 } else if (['tool', 'flow', 'knowledge'].includes(msg.category)
                     || (msg.category === 'processing' && msg.thought.indexOf(`status_code`) === -1)
                 ) { // 项目演示？
->>>>>>> bc3a7cb0
                     type = 'runLog'
                 } else if (msg.thought) {
                     type = 'system'
