import { CheckIcon, Cross1Icon } from "@radix-ui/react-icons"
import React, { useEffect, useMemo, useRef, useState } from "react"
import { Select, SelectContent, SelectItem, SelectTrigger } from "."
import { Badge } from "../badge"
import { SearchInput } from "../input"
import { cname, useDebounce } from "../utils"

const MultiItem: React.FC<
    { active: boolean; children: React.ReactNode; value: string; onClick: (value: string, label: string) => void }
> = ({ active, children, value, onClick }) => {

    return <div
        key={value}
        className={`relative flex w-full cursor-default select-none items-center rounded-sm py-1.5 pl-2 pr-8 mb-1 text-sm outline-none hover:bg-[#EBF0FF] dark:hover:bg-gray-700 hover:text-accent-foreground data-[disabled]:pointer-events-none data-[disabled]:opacity-50 break-all 
    ${active && 'bg-[#EBF0FF] dark:bg-gray-700'}`}
        onClick={() => { onClick(value, children as string) }}
    >
        <span className="absolute right-2 flex h-3.5 w-3.5 items-center justify-center">
            {active && <CheckIcon className="h-4 w-4"></CheckIcon>}
        </span>
        {children}
    </div>
}
interface Option {
    label: string;
    value: string;
}

interface BaseProps<T> {
    /** 多选 */
    id?: string;
    multiple?: boolean;
    /** 高度不变，内部滚动 */
    scroll?: boolean;
    disabled?: boolean;
    className?: string;
    contentClassName?: string;
    options: Option[];
    children?: React.ReactNode;
    placeholder?: string;
    searchPlaceholder?: string;
    tabs?: React.ReactNode;
    /** 锁定不可修改的值 */
    lockedValues?: string[];
    close?: boolean;
    onLoad?: () => void;
    onSearch?: (name: string) => void;
    onChange?: (value: T) => void;
}

// onScrollLoad有值表示开启分页、异步检索
interface ScrollLoadProps extends BaseProps<Option[]> {
    onScrollLoad: (name: string) => void;
    value?: Option[];
    defaultValue?: Option[];
}

interface NonScrollLoadProps extends BaseProps<string[]> {
    onScrollLoad?: undefined;
    value?: string[];
    defaultValue?: string[];
}

type IProps = ScrollLoadProps | NonScrollLoadProps;

const MultiSelect = ({
    id = `${Date.now()}`,
    multiple = false,
    className,
    contentClassName,
    value = [],
    scroll = false,
    close = false,
    defaultValue = [],
    options = [],
    children = null,
    placeholder = '',
    searchPlaceholder = '',
    lockedValues = [],
    tabs = null,
    onSearch,
    onLoad,
    onScrollLoad,
    onChange, ...props
}: IProps) => {

    const [values, setValues] = React.useState(defaultValue)
    const [optionFilter, setOptionFilter] = React.useState(options)
    const [created, creatInput] = useState(false)
    const inputRef = useRef(null)

    useEffect(() => {
        setValues(value)
    }, [value])

    useEffect(() => {
        // if (onScrollLoad) {
        setOptionFilter(options);
        // }
    }, [options]);

    // delete 
    const handleDelete = (value: string) => {
        const newValues = (values as any[]).filter((item) => {
            const _value = onScrollLoad ? (item as Option).value : item;
            return _value !== value
        })
        setValues(newValues)
        onChange?.(newValues)
    }
    // add
    const triggerRef = useRef(null)
    const handleSwitch = (value: string, label: string) => {
        if (lockedValues.includes(value)) {
            return
        }

        const updateValues = (newValues: any) => {
            setValues(newValues);
            onChange?.(newValues);
        };

        // 单选
        if (!multiple) {
            const newValues = onScrollLoad ? [{ label, value }] : [value]
            updateValues(newValues);
            // 关闭弹窗
            const element = triggerRef.current;
            if (element) {
                // 创建 PointerEvent
                const event = new PointerEvent('pointerdown', {
                    bubbles: true,
                    cancelable: true,
                    pointerId: 1,
                    pointerType: 'mouse'
                });
                element.dispatchEvent(event);
            }
            return
        }

        if (onScrollLoad) {
            const newValues = (values as Option[]).some(item => item.value === value)
                ? (values as Option[]).filter(item => item.value !== value)
                : [...(values as Option[]), { label, value }];
            updateValues(newValues);
        } else {
            const newValues = (values as string[]).includes(value)
                ? (values as string[]).filter(item => item !== value)
                : [...(values as string[]), value];
            updateValues(newValues);
        }
    }

    // search
    const handleSearch = useDebounce((e) => {
        const newValues = options.filter((item) => {
            return item.label.toLowerCase().indexOf(e.target.value.toLowerCase()) !== -1
        })
        setOptionFilter(newValues)
        onSearch?.(inputRef.current?.value || '')
    }, 500, false)

    // scroll laod
    const footerRef = useRef(null)
    useEffect(function () {
        if (!created) return
        if (!footerRef.current) return
        if (!onScrollLoad) return // 不绑定滚动事件

        const observer = new IntersectionObserver((entries) => {
            entries.forEach(entry => {
                if (entry.isIntersecting) {
                    // console.log('div is in the viewport!');
                    onScrollLoad?.(inputRef.current?.value || '')
                }
            });
        }, {
            // root: null, // 视口
            rootMargin: '0px', // 视口的边距
            threshold: 0.1 // 目标元素超过视口的10%即触发回调
        });

        // 开始观察目标元素
        observer.observe(footerRef.current);

        return () => observer.unobserve(footerRef.current);
    }, [created])

    const handleClearClick = () => {
        setValues([])
        onChange?.([])
    }

    return <Select
        {...props}
        required
        onOpenChange={(e) => {
            creatInput(e);
            if (!e) {
                onLoad?.();
                setOptionFilter(options);
            }
        }}
    >
<<<<<<< HEAD
        <SelectTrigger className={`group min-h-9 py-1 ${scroll ? 'h-9 overflow-y-auto items-start pt-1.5' : 'h-auto'}`}>
=======
        <SelectTrigger className={cname('h-auto ', className)} ref={triggerRef}>
>>>>>>> edfe8834
            {
                !multiple && (values.length ? <span>{onScrollLoad ? (values[0] as Option).label : options.find(op => op.value === values[0])?.label}</span> : placeholder)
            }
            {
                multiple && (values.length ? (
                    onScrollLoad ? <div className="flex flex-wrap w-full">
                        {
                            values.map(item =>
                                <Badge onPointerDown={(e) => e.stopPropagation()} key={item.value} className="flex whitespace-normal items-center gap-1 select-none bg-primary/20 text-primary hover:bg-primary/15 m-[2px]">
                                    {item.label}
                                    {lockedValues.includes(item.value) || <Cross1Icon className="h-3 w-3" onClick={() => handleDelete(item.value)}></Cross1Icon>}
                                </Badge>
                            )
                        }
                    </div> : <div className="flex flex-wrap w-full">
                        {
                            options.filter(option => (values as string[]).includes(option.value)).map(option =>
                                <Badge onPointerDown={(e) => e.stopPropagation()} key={option.value} className="flex whitespace-normal items-center gap-1 select-none bg-primary/20 text-primary hover:bg-primary/15 m-[2px] break-all">
                                    {option.label}
                                    {lockedValues.includes(option.value) || <Cross1Icon className="h-3 w-3" onClick={() => handleDelete(option.value)}></Cross1Icon>}
                                </Badge>
                            )
                        }
                    </div>)
                    : placeholder)
            }
            {close && values.length !== 0 && <Cross1Icon
                className="group-hover:block hidden bg-border text-[#666] rounded-full p-0.5 min-w-[14px] mt-1"
                width={14}
                height={14}
                onPointerDown={(e) => e.stopPropagation()}
                onClick={handleClearClick}
            />}
        </SelectTrigger>
        <SelectContent
            className={contentClassName}
            headNode={
                <div className="p-2">
                    {tabs}
                    <SearchInput id={id} ref={inputRef} inputClassName="h-8 dark:border-gray-700" placeholder={searchPlaceholder} onChange={handleSearch} iconClassName="w-4 h-4" />
                </div>
            }
            footerNode={children}
        >
            <div className="mt-2">
                {
                    optionFilter.map((item) => (
                        <MultiItem
                            active={values.some(val => val === item.value || val.value === item.value)}
                            value={item.value}
                            onClick={handleSwitch}
                        >{item.label}</MultiItem>
                    ))
                }
                <div ref={footerRef} style={{ height: 20 }}></div>
            </div>
        </SelectContent>
    </Select>
}

MultiSelect.displayName = 'MultiSelect'

export default MultiSelect<|MERGE_RESOLUTION|>--- conflicted
+++ resolved
@@ -203,11 +203,7 @@
             }
         }}
     >
-<<<<<<< HEAD
-        <SelectTrigger className={`group min-h-9 py-1 ${scroll ? 'h-9 overflow-y-auto items-start pt-1.5' : 'h-auto'}`}>
-=======
-        <SelectTrigger className={cname('h-auto ', className)} ref={triggerRef}>
->>>>>>> edfe8834
+        <SelectTrigger className={cname(`group min-h-9 py-1 ${scroll ? 'h-9 overflow-y-auto items-start pt-1.5' : 'h-auto'}`, className)} ref={triggerRef}>
             {
                 !multiple && (values.length ? <span>{onScrollLoad ? (values[0] as Option).label : options.find(op => op.value === values[0])?.label}</span> : placeholder)
             }
