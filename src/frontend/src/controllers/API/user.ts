--- conflicted
+++ resolved
@@ -37,17 +37,6 @@
   });
 }
 // 用户列表
-<<<<<<< HEAD
-export async function getUsersApi(
-  name: string,
-  page: number,
-  pageSize: number
-): Promise<{ data: User[]; total: number }> {
-  return await axios.get(
-    `/api/v1/user/list?page_num=${page}&page_size=${pageSize}&name=${
-      name || ""
-    }`
-=======
 export async function getUsersApi({ name = '', page, pageSize, groupId, roleId }: {
   name: string,
   page: number,
@@ -60,7 +49,6 @@
 
   return await axios.get(
     `/api/v1/user/list?page_num=${page}&page_size=${pageSize}&name=${name}${groupStr}${roleStr}`
->>>>>>> dfe7e3d7
   );
 }
 // 修改用户状态（启\禁用）
@@ -72,9 +60,6 @@
 }
 // 角色列表
 export async function getRolesApi(searchkey = ""): Promise<{ data: ROLE[] }> {
-<<<<<<< HEAD
-  return await axios.get(`/api/v1/role/list?role_name=${searchkey}`);
-=======
   return await axios.get(`/api/v1/role/list?role_name=${searchkey}`)
     .then(res => res.data);
 }
@@ -83,7 +68,6 @@
   const groupStr = groupIds?.reduce((pre, id) => `${pre}&group_id=${id}`, '') || ''
   return await axios.get(`/api/v1/group/roles?keyword=${searchkey}${groupStr}`)
     .then(res => res.data);
->>>>>>> dfe7e3d7
 }
 /**
  * 获取配置
@@ -120,14 +104,6 @@
   params
 ): Promise<{ data: any[]; total: number }> {
   return await axios.get(`/api/v1/role_access/knowledge`, { params });
-<<<<<<< HEAD
-}
-/**
- * 新增角色
- */
-export async function createRole(name) {
-  return await axios.post(`/api/v1/role/add`, {
-=======
 }
 /**
  * 根据用户组获取资源列表
@@ -149,7 +125,6 @@
 export async function createRole(groupId, name) {
   return await axios.post(`/api/v1/role/add`, {
     group_id: groupId,
->>>>>>> dfe7e3d7
     role_name: name,
     remark: "手动创建用户",
   });
@@ -162,11 +137,8 @@
   USE_SKILL,
   MANAGE_LIB,
   ASSISTANT = 5,
-<<<<<<< HEAD
-=======
   TOOL = 4,
   MENU = 99
->>>>>>> dfe7e3d7
 }
 export async function updateRolePermissionsApi(data: {
   role_id: number;
@@ -209,107 +181,6 @@
 }
 
 // 用户组列表
-<<<<<<< HEAD
-export async function getUserGroupsApi() {
-    return {
-      msg: "",
-      code: "200",
-      data: {
-        records: [
-          {
-            id: 2,
-            groupName: "lzsceshi",
-            adminUser: "2,3m4,5",
-            adminUserId: "",
-            groupLimit: 10,
-            createTime: "2024-06-03 17:23:54",
-            updateTime: "2024-06-03 17:23:54",
-            logicDelete: 0,
-          },
-          {
-            id: 3,
-            groupName: "ljlceshi",
-            adminUser: "2,3m4,5",
-            adminUserId: "",
-            groupLimit: 10,
-            createTime: "2024-06-03 17:23:55",
-            updateTime: "2024-06-03 17:23:55",
-            logicDelete: 0,
-          },
-          {
-            id: 4,
-            groupName: "ldbceshi",
-            adminUser: "2,3m4,5",
-            adminUserId: "",
-            groupLimit: 10,
-            createTime: "2024-06-03 17:23:56",
-            updateTime: "2024-06-03 17:23:56",
-            logicDelete: 0,
-          },
-          {
-            id: 5,
-            groupName: "shceshi",
-            adminUser: "2,3m4,5",
-            adminUserId: "",
-            groupLimit: 10,
-            createTime: "2024-06-03 17:27:45",
-            updateTime: "2024-06-03 17:27:45",
-            logicDelete: 0,
-          },
-          {
-            id: 6,
-            groupName: "zgjceshi",
-            adminUser: "2,3m4,5",
-            adminUserId: "",
-            groupLimit: 10,
-            createTime: "2024-06-03 17:29:52",
-            updateTime: "2024-06-03 17:29:52",
-            logicDelete: 0,
-          },
-        ],
-        total: 5,
-        size: 10,
-        current: 1,
-        pages: 1,
-      },
-    };
-  }
-  // 所有用户
-  export async function getAllUsersApi() {
-    return {
-      data: [
-        { id: '1', name: "admin" },
-        { id: '2', name: "用户X" },
-        { id: '3', name: "用户Y" },
-        { id: '4', name: "用户Z" },
-        { id: '5', name: "用户W" },
-        {id: '10', name: '2'},
-        {id: '20', name: '3m4'},
-        {id: '30', name: '5'}
-      ],
-    };
-  }
-// 删除用户组post
-export async function delUserGroupApi(userGroupId) {}
-// 获取用户组详情
-export async function getUserGroupDetail(userGroupId) {
-  return {
-    msg: "",
-    code: "200",
-    data: {
-      groupName: "lzsceshi",
-      adminUser: "2,3m4,5",
-      adminUserId: "10,20,30",
-      groupLimit: 10,
-      assistantList: "",
-      skillList: "",
-    },
-  };
-}
-// 保存用户组
-export async function saveUserGroup(form) {
-
-=======
 export function getUserGroupsApi() {
   return axios.get(`/api/v1/group/list`);
 }
@@ -329,7 +200,6 @@
     group_name,
     group_admins: selected.map(item => item.value),
   });
->>>>>>> dfe7e3d7
 }
 
 // 修改用户组
@@ -364,55 +234,6 @@
   });
 }
 // 更新用户组
-<<<<<<< HEAD
-export async function updateUserGroups(userId, userGroups) {
-
-}
-// 获取用户组类别
-export function getUserGroupTypes() {
-  return [
-    { id: "01", name: "默认用户组", checked: true},
-    { id: "02", name: "用户组A", checked:false},
-    { id: "03", name: "用户组B", checked:false },
-  ];
-}
-// 获取用户角色类别
-export function getRoleTypes() {
-  return [
-    { id: "01", name: "普通用户", checked:false},
-    { id: "02", name: "用户A", checked:false},
-    { id: "03", name: "用户B", checked:false },
-  ];
-}
-// 用户组/角色 筛选功能
-export function getSearchRes(name: string, ...param: string[]) {
-  console.log([...param]);
-  return [];
-}
-// 获取用户组的所有用户关联的助手
-export async function getUserGroupAssistApi() {
-  return {
-    data: [
-      { id: "01", name: "助手一", createdBy: "用户X", flowCtrl: 10 },
-      { id: "02", name: "助手二", createdBy: "用户Y", flowCtrl: null },
-      { id: "03", name: "助手三", createdBy: "用户Z", flowCtrl: 20 },
-      { id: "04", name: "助手四", createdBy: "用户W", flowCtrl: null },
-    ],
-    total: 4,
-  };
-}
-// 获取用户组的所有用户关联的技能
-export async function getUserGroupSkillApi() {
-  return {
-    data: [
-      { id: "01", name: "技能一", createdBy: "用户X", flowCtrl: 13 },
-      { id: "02", name: "技能二", createdBy: "用户Y", flowCtrl: null },
-      { id: "03", name: "技能三", createdBy: "用户Z", flowCtrl: 15 },
-      { id: "04", name: "技能四", createdBy: "用户W", flowCtrl: null },
-    ],
-    total: 4,
-  };
-=======
 export async function updateUserGroups(userId, groupIds) {
   return await axios.post(`/api/v1/group/set_user_group`, {
     user_id: userId,
@@ -457,5 +278,4 @@
     password,
     new_password
   })
->>>>>>> dfe7e3d7
 }