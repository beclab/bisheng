import { useContext, useEffect, useRef, useState } from "react";
import { useTranslation } from "react-i18next";
import { FilterIcon } from "@/components/bs-icons/filter";
import { bsConfirm } from "@/components/bs-ui/alertDialog/useConfirm";
import { Button } from "@/components/bs-ui/button";
import { Popover, PopoverContent, PopoverTrigger } from "@/components/bs-ui/popover";
import FilterUserGroup from "@/components/bs-ui/select/filter";
import { getSearchRes } from "@/controllers/API/user";
import { SearchInput } from "../../../components/bs-ui/input";
import AutoPagination from "../../../components/bs-ui/pagination/autoPagination";
import {
    Table,
    TableBody,
    TableCell,
    TableHead,
    TableHeader,
    TableRow
} from "../../../components/bs-ui/table";
import { userContext } from "../../../contexts/userContext";
import { disableUserApi, getRoleTypes, getUserGroupTypes, getUsersApi } from "../../../controllers/API/user";
import { captureAndAlertRequestErrorHoc } from "../../../controllers/request";
import { useTable } from "../../../util/hook";
import UserRoleModal from "./UserRoleModal";
<<<<<<< HEAD
import { SearchInput } from "../../../components/bs-ui/input";
import { bsConfirm } from "@/components/bs-ui/alertDialog/useConfirm";
import AutoPagination from "../../../components/bs-ui/pagination/autoPagination";
import { FilterIcon } from "@/components/bs-icons/filter";
import FilterUserGroup from "@/components/bs-ui/select/filter";
import UserPwdModal from "./UserPwdModal";
=======


function UsersFilter({arr, placeholder, onButtonClick, onIsOpen}) {
    const setDefault = (array) => {
        return array.map((a, index) => (a.name == '默认用户组' ||  a.name == '普通用户') ? {...a, checked:true} : a)
    }

    const [items, setItems] = useState(setDefault(arr))
    const handlerChecked = (id) => {
      const newItems = items.map((item:any) => item.id === id ? {...item, checked:!item.checked} : item)
      setItems(newItems)
    }

    const filterData = () => {
        const res = getSearchRes('zgj')
        onButtonClick(res)
        onIsOpen(false)
    }
    const getSearchKey = (e) => {
        const key = e.target.value
        let newItems = []
        if(!key.toUpperCase()) {
            newItems = setDefault(arr)
        } else {
            newItems = setDefault(arr.filter(a => a.name.toUpperCase().includes(key.toUpperCase())))
        }
        setItems(newItems)
    }

  return <FilterUserGroup 
    options={items} 
    placeholder={placeholder} 
    onChecked={handlerChecked} 
    search={getSearchKey} 
    onClearChecked={() => setItems(setDefault(arr))} 
    onOk={filterData} 
  />
}
>>>>>>> 61fa2a72

export default function Users(params) {
    const { user } = useContext(userContext);
    const { t } = useTranslation()

    const { page, pageSize, data: users, total, loading, setPage, search, reload, filterData } = useTable({ pageSize: 13 }, (param) =>
        getUsersApi(param.keyword, param.page, param.pageSize)
    )

    // 禁用确认
    const handleDelete = (user) => {
        bsConfirm({
            title: `${t('prompt')}!`,
            desc: t('system.confirmDisable'),
            okTxt: t('disable'),
            onOk(next) {
                captureAndAlertRequestErrorHoc(disableUserApi(user.user_id, 1).then(res => {
                    reload()
                }))
                next()
            }
        })
    }
    const handleEnableUser = (user) => {
        captureAndAlertRequestErrorHoc(disableUserApi(user.user_id, 0).then(res => {
            reload()
        }))
    }

    // 编辑
    const [roleOpenId, setRoleOpenId] = useState(null)
    const userPwdModalRef = useRef(null)
    const handleRoleChange = () => {
        setRoleOpenId(null)
        reload()
    }

    // 搜索返回的数据
    const [data, setData] = useState('')
    const getFilterData = (data) => {
        setData(data)
    }

    const [flagUserGroup, setFlagUserGroup] = useState(false)
    const [flagRole, setFlagRole] = useState(false)

    // 获取用户组类型数据
    const [userGroups, setUserGroups] = useState([])
    const getUserGoups = () => {
        const res = getUserGroupTypes()
        setUserGroups(res)
    }
    // 获取角色类型数据
    const [roles, setRoles] = useState([])
    const getRoles = () => {
        const res = getRoleTypes()
        setRoles(res)
    }

    useEffect(() => {
        getUserGoups()
        getRoles()
        return () => { setUserGroups([]); setRoles([]) }
    }, [])

    return <div className="relative">
        <div className="h-[calc(100vh-136px)] overflow-y-auto pb-10">
            <div className="flex justify-end">
                <div className="w-[180px] relative">
                    <SearchInput placeholder={t('system.username')} onChange={(e) => search(e.target.value)}></SearchInput>
                </div>
            </div>
            <Table className="mb-[50px]">
                {/* <TableCaption>用户列表.</TableCaption> */}
                <TableHeader>
                    <TableRow>
                        <TableHead className="w-[200px]">{t('system.username')}</TableHead>
                        <TableHead>
                            <div className="flex items-center">
                                {t('system.userGroup')}
                                <Popover open={flagUserGroup} onOpenChange={() => setFlagUserGroup(!flagUserGroup)}> {/* onOpenChange点击空白区域触发 */}
                                    <PopoverTrigger>
<<<<<<< HEAD
                                        <FilterIcon onClick={() => setFlagUg(!flagUg)} className="text-gray-400 ml-3" />
=======
                                        <FilterIcon onClick={() => setFlagUserGroup(!flagUserGroup)} className="text-gray-400 ml-3"/>
>>>>>>> 61fa2a72
                                    </PopoverTrigger>
                                    <PopoverContent>
                                        <UsersFilter arr={userGroups} placeholder={t('system.searchUserGroups')} 
                                        onButtonClick={getFilterData} onIsOpen={(is) => setFlagUserGroup(is)}></UsersFilter>
                                    </PopoverContent>
                                </Popover>
                            </div>
                        </TableHead>
                        <TableHead>
                            <div className="flex items-center">
                                {t('system.role')}
                                <Popover open={flagRole} onOpenChange={() => setFlagRole(!flagRole)}>
                                    <PopoverTrigger>
<<<<<<< HEAD
                                        <FilterIcon onClick={() => setFlagRo(!flagRo)} className="text-blue-500 ml-3" />
=======
                                        <FilterIcon onClick={() => setFlagRole(!flagRole)} className="text-blue-500 ml-3"/>
>>>>>>> 61fa2a72
                                    </PopoverTrigger>
                                    <PopoverContent>
                                        <UsersFilter arr={roles} placeholder={t('system.searchRoles')} 
                                        onButtonClick={getFilterData} onIsOpen={(is) => setFlagRole(is)}></UsersFilter>
                                    </PopoverContent>
                                </Popover>
                            </div>
                        </TableHead>
                        <TableHead>{t('createTime')}</TableHead>
                        <TableHead className="text-right">{t('operations')}</TableHead>
                    </TableRow>
                </TableHeader>
                <TableBody>
                    {users.map((el) => (
                        <TableRow key={el.id}>
                            <TableCell className="font-medium max-w-md truncate">{el.user_name}</TableCell>
                            {/* <TableCell>{el.role}</TableCell> */}
                            <TableCell>用户组A</TableCell>
                            <TableCell>角色B</TableCell>
                            <TableCell>{el.update_time.replace('T', ' ')}</TableCell>
                            <TableCell className="text-right">
                                {/* 编辑 */}
                                {user.user_id === el.user_id ? <Button variant="link" className="text-gray-400 px-0 pl-6">{t('edit')}</Button> :
                                    <Button variant="link" onClick={() => setRoleOpenId(el.user_id)} className="px-0 pl-6">{t('edit')}</Button>}
                                {/* 重置密码 */}
                                {user.role === 'admin' && <Button variant="link" className="px-0 pl-6" onClick={() => userPwdModalRef.current.open(el.user_id)}>重置密码</Button>}
                                {/* 禁用 */}
                                {
                                    el.delete === 1 ? <Button variant="link" onClick={() => handleEnableUser(el)} className="text-green-500 px-0 pl-6">{t('enable')}</Button> :
                                        user.user_id === el.user_id ? <Button variant="link" className="text-gray-400 px-0 pl-6">{t('disable')}</Button> :
                                            <Button variant="link" onClick={() => handleDelete(el)} className="text-red-500 px-0 pl-6">{t('disable')}</Button>
                                }
                            </TableCell>
                        </TableRow>
                    ))}
                </TableBody>
            </Table>
        </div>
        {/* 分页 */}
        {/* <Pagination count={10}></Pagination> */}
        <div className="bisheng-table-footer">
            <p className="desc">{t('system.userList')}</p>
            <AutoPagination
                className="float-right justify-end w-full mr-6"
                page={page}
                pageSize={pageSize}
                total={total}
                onChange={(newPage) => setPage(newPage)}
            />
        </div>

        <UserRoleModal id={roleOpenId} onClose={() => setRoleOpenId(null)} onChange={handleRoleChange}></UserRoleModal>
        <UserPwdModal ref={userPwdModalRef} onSuccess={reload} />
    </div>
};<|MERGE_RESOLUTION|>--- conflicted
+++ resolved
@@ -1,11 +1,11 @@
-import { useContext, useEffect, useRef, useState } from "react";
-import { useTranslation } from "react-i18next";
 import { FilterIcon } from "@/components/bs-icons/filter";
 import { bsConfirm } from "@/components/bs-ui/alertDialog/useConfirm";
 import { Button } from "@/components/bs-ui/button";
 import { Popover, PopoverContent, PopoverTrigger } from "@/components/bs-ui/popover";
 import FilterUserGroup from "@/components/bs-ui/select/filter";
 import { getSearchRes } from "@/controllers/API/user";
+import { useContext, useEffect, useRef, useState } from "react";
+import { useTranslation } from "react-i18next";
 import { SearchInput } from "../../../components/bs-ui/input";
 import AutoPagination from "../../../components/bs-ui/pagination/autoPagination";
 import {
@@ -20,26 +20,19 @@
 import { disableUserApi, getRoleTypes, getUserGroupTypes, getUsersApi } from "../../../controllers/API/user";
 import { captureAndAlertRequestErrorHoc } from "../../../controllers/request";
 import { useTable } from "../../../util/hook";
+import UserPwdModal from "./UserPwdModal";
 import UserRoleModal from "./UserRoleModal";
-<<<<<<< HEAD
-import { SearchInput } from "../../../components/bs-ui/input";
-import { bsConfirm } from "@/components/bs-ui/alertDialog/useConfirm";
-import AutoPagination from "../../../components/bs-ui/pagination/autoPagination";
-import { FilterIcon } from "@/components/bs-icons/filter";
-import FilterUserGroup from "@/components/bs-ui/select/filter";
-import UserPwdModal from "./UserPwdModal";
-=======
-
-
-function UsersFilter({arr, placeholder, onButtonClick, onIsOpen}) {
+
+
+function UsersFilter({ arr, placeholder, onButtonClick, onIsOpen }) {
     const setDefault = (array) => {
-        return array.map((a, index) => (a.name == '默认用户组' ||  a.name == '普通用户') ? {...a, checked:true} : a)
+        return array.map((a, index) => (a.name == '默认用户组' || a.name == '普通用户') ? { ...a, checked: true } : a)
     }
 
     const [items, setItems] = useState(setDefault(arr))
     const handlerChecked = (id) => {
-      const newItems = items.map((item:any) => item.id === id ? {...item, checked:!item.checked} : item)
-      setItems(newItems)
+        const newItems = items.map((item: any) => item.id === id ? { ...item, checked: !item.checked } : item)
+        setItems(newItems)
     }
 
     const filterData = () => {
@@ -50,7 +43,7 @@
     const getSearchKey = (e) => {
         const key = e.target.value
         let newItems = []
-        if(!key.toUpperCase()) {
+        if (!key.toUpperCase()) {
             newItems = setDefault(arr)
         } else {
             newItems = setDefault(arr.filter(a => a.name.toUpperCase().includes(key.toUpperCase())))
@@ -58,16 +51,15 @@
         setItems(newItems)
     }
 
-  return <FilterUserGroup 
-    options={items} 
-    placeholder={placeholder} 
-    onChecked={handlerChecked} 
-    search={getSearchKey} 
-    onClearChecked={() => setItems(setDefault(arr))} 
-    onOk={filterData} 
-  />
+    return <FilterUserGroup
+        options={items}
+        placeholder={placeholder}
+        onChecked={handlerChecked}
+        search={getSearchKey}
+        onClearChecked={() => setItems(setDefault(arr))}
+        onOk={filterData}
+    />
 }
->>>>>>> 61fa2a72
 
 export default function Users(params) {
     const { user } = useContext(userContext);
@@ -150,15 +142,11 @@
                                 {t('system.userGroup')}
                                 <Popover open={flagUserGroup} onOpenChange={() => setFlagUserGroup(!flagUserGroup)}> {/* onOpenChange点击空白区域触发 */}
                                     <PopoverTrigger>
-<<<<<<< HEAD
-                                        <FilterIcon onClick={() => setFlagUg(!flagUg)} className="text-gray-400 ml-3" />
-=======
-                                        <FilterIcon onClick={() => setFlagUserGroup(!flagUserGroup)} className="text-gray-400 ml-3"/>
->>>>>>> 61fa2a72
+                                        <FilterIcon onClick={() => setFlagUserGroup(!flagUserGroup)} className="text-gray-400 ml-3" />
                                     </PopoverTrigger>
                                     <PopoverContent>
-                                        <UsersFilter arr={userGroups} placeholder={t('system.searchUserGroups')} 
-                                        onButtonClick={getFilterData} onIsOpen={(is) => setFlagUserGroup(is)}></UsersFilter>
+                                        <UsersFilter arr={userGroups} placeholder={t('system.searchUserGroups')}
+                                            onButtonClick={getFilterData} onIsOpen={(is) => setFlagUserGroup(is)}></UsersFilter>
                                     </PopoverContent>
                                 </Popover>
                             </div>
@@ -168,15 +156,11 @@
                                 {t('system.role')}
                                 <Popover open={flagRole} onOpenChange={() => setFlagRole(!flagRole)}>
                                     <PopoverTrigger>
-<<<<<<< HEAD
-                                        <FilterIcon onClick={() => setFlagRo(!flagRo)} className="text-blue-500 ml-3" />
-=======
-                                        <FilterIcon onClick={() => setFlagRole(!flagRole)} className="text-blue-500 ml-3"/>
->>>>>>> 61fa2a72
+                                        <FilterIcon onClick={() => setFlagRole(!flagRole)} className="text-blue-500 ml-3" />
                                     </PopoverTrigger>
                                     <PopoverContent>
-                                        <UsersFilter arr={roles} placeholder={t('system.searchRoles')} 
-                                        onButtonClick={getFilterData} onIsOpen={(is) => setFlagRole(is)}></UsersFilter>
+                                        <UsersFilter arr={roles} placeholder={t('system.searchRoles')}
+                                            onButtonClick={getFilterData} onIsOpen={(is) => setFlagRole(is)}></UsersFilter>
                                     </PopoverContent>
                                 </Popover>
                             </div>
