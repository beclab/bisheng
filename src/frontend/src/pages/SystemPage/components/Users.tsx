<<<<<<< HEAD
import { useContext, useEffect, useState } from "react";
import { useTranslation } from "react-i18next";
=======
>>>>>>> dfe7e3d7
import { FilterIcon } from "@/components/bs-icons/filter";
import { bsConfirm } from "@/components/bs-ui/alertDialog/useConfirm";
import { Button } from "@/components/bs-ui/button";
import { Popover, PopoverContent, PopoverTrigger } from "@/components/bs-ui/popover";
import FilterUserGroup from "@/components/bs-ui/select/filter";
<<<<<<< HEAD
import { getSearchRes } from "@/controllers/API/user";
=======
import { getRolesApi, getUserGroupsApi } from "@/controllers/API/user";
import { useContext, useEffect, useMemo, useRef, useState } from "react";
import { useTranslation } from "react-i18next";
>>>>>>> dfe7e3d7
import { SearchInput } from "../../../components/bs-ui/input";
import AutoPagination from "../../../components/bs-ui/pagination/autoPagination";
import {
    Table,
    TableBody,
    TableCell,
    TableFooter,
    TableHead,
    TableHeader,
    TableRow
} from "../../../components/bs-ui/table";
import { userContext } from "../../../contexts/userContext";
import { disableUserApi, getRoleTypes, getUserGroupTypes, getUsersApi } from "../../../controllers/API/user";
import { captureAndAlertRequestErrorHoc } from "../../../controllers/request";
import { useTable } from "../../../util/hook";
import UserRoleModal from "./UserRoleModal";
<<<<<<< HEAD


function UsersFilter({arr, placeholder, onButtonClick, onIsOpen}) {
    const setDefault = (array) => {
        return array.map((a, index) => (a.name == '默认用户组' ||  a.name == '普通用户') ? {...a, checked:true} : a)
    }

    const [items, setItems] = useState(setDefault(arr))
    const handlerChecked = (id) => {
      const newItems = items.map((item:any) => item.id === id ? {...item, checked:!item.checked} : item)
      setItems(newItems)
    }

    const filterData = () => {
        const res = getSearchRes('zgj')
        onButtonClick(res)
        onIsOpen(false)
    }
    const getSearchKey = (e) => {
        const key = e.target.value
        let newItems = []
        if(!key.toUpperCase()) {
            newItems = setDefault(arr)
        } else {
            newItems = setDefault(arr.filter(a => a.name.toUpperCase().includes(key.toUpperCase())))
        }
        setItems(newItems)
    }

  return <FilterUserGroup 
    options={items} 
    placeholder={placeholder} 
    onChecked={handlerChecked} 
    search={getSearchKey} 
    onClearChecked={() => setItems(setDefault(arr))} 
    onOk={filterData} 
  />
}
=======
import UserPwdModal from "@/pages/LoginPage/UserPwdModal";

function UsersFilter({ options, nameKey, placeholder, onFilter }) {
    const [open, setOpen] = useState(false)
    const [_value, setValue] = useState([])
    const [searchKey, setSearchKey] = useState('')
    // 点击 checkbox
    const handlerChecked = (id) => {
        setValue(val => {
            const index = val.indexOf(id)
            index === -1 ? val.push(id) : val.splice(index, 1)
            return [...val]
        })
    }

    const filterData = () => {
        onFilter(_value)
        setOpen(false)
    }
    // 搜索
    const _options = useMemo(() => {
        if (!searchKey) return options
        return options.filter(a => a[nameKey].toUpperCase().includes(searchKey.toUpperCase()))
    }, [searchKey, options])
    // 重置
    const reset = () => {
        setValue([])
        setSearchKey('')
    }

    return <Popover open={open} onOpenChange={(bln) => { setOpen(bln); setSearchKey('') }}>
        <PopoverTrigger>
            {/* @ts-ignore */}
            <FilterIcon onClick={() => setOpen(!open)} className={_value.length ? 'text-primary ml-3' : 'text-gray-400 ml-3'} />
        </PopoverTrigger>
        <PopoverContent>
            <FilterUserGroup
                value={_value}
                options={_options}
                nameKey={nameKey}
                placeholder={placeholder}
                onChecked={handlerChecked}
                search={(e) => setSearchKey(e.target.value)}
                onClearChecked={reset}
                onOk={filterData}
            />
        </PopoverContent>
    </Popover>

}

>>>>>>> dfe7e3d7

export default function Users(params) {
    const { user } = useContext(userContext);
    const { t } = useTranslation()

<<<<<<< HEAD
    const { page, pageSize, data: users, total, loading, setPage, search, reload, filterData } = useTable({ pageSize: 13 }, (param) =>
        getUsersApi(param.keyword, param.page, param.pageSize)
=======
    const { page, pageSize, data: users, total, loading, setPage, search, reload, filterData } = useTable({ pageSize: 20 }, (param) =>
        getUsersApi({
            ...param,
            name: param.keyword
        })
>>>>>>> dfe7e3d7
    )

    // 禁用确认
    const handleDelete = (user) => {
        bsConfirm({
            title: `${t('prompt')}!`,
            desc: t('system.confirmDisable'),
            okTxt: t('disable'),
            onOk(next) {
                captureAndAlertRequestErrorHoc(disableUserApi(user.user_id, 1).then(res => {
                    reload()
                }))
                next()
            }
        })
    }
    const handleEnableUser = (user) => {
        captureAndAlertRequestErrorHoc(disableUserApi(user.user_id, 0).then(res => {
            reload()
        }))
    }

    // 编辑
    const [currentUser, setCurrentUser] = useState(null)
    const userPwdModalRef = useRef(null)
    const handleRoleChange = () => {
        setCurrentUser(null)
        reload()
    }

<<<<<<< HEAD
    // 搜索返回的数据
    const [data, setData] = useState('')
    const getFilterData = (data) => {
        setData(data)
    }

    const [flagUserGroup, setFlagUserGroup] = useState(false)
    const [flagRole, setFlagRole] = useState(false)

    // 获取用户组类型数据
    const [userGroups, setUserGroups] = useState([])
    const getUserGoups = () => {
        const res = getUserGroupTypes()
        setUserGroups(res)
    }
    // 获取角色类型数据
    const [roles, setRoles] = useState([])
    const getRoles = () => {
        const res = getRoleTypes()
=======
    // 获取用户组类型数据
    const [userGroups, setUserGroups] = useState([])
    const getUserGoups = async () => {
        const res:any = await getUserGroupsApi()
        setUserGroups(res.records)
    }
    // 获取角色类型数据
    const [roles, setRoles] = useState([])
    const getRoles = async () => {
        const res:any = await getRolesApi()
>>>>>>> dfe7e3d7
        setRoles(res)
    }

    useEffect(() => {
        getUserGoups()
        getRoles()
<<<<<<< HEAD
        return () => {setUserGroups([]); setRoles([])}
    },[])
=======
        return () => { setUserGroups([]); setRoles([]) }
    }, [])
>>>>>>> dfe7e3d7

    return <div className="relative">
        <div className="h-[calc(100vh-136px)] overflow-y-auto pb-10">
            <div className="flex justify-end">
                <div className="w-[180px] relative">
                    <SearchInput placeholder={t('system.username')} onChange={(e) => search(e.target.value)}></SearchInput>
                </div>
            </div>
            <Table className="mb-[50px]">
                {/* <TableCaption>用户列表.</TableCaption> */}
                <TableHeader>
                    <TableRow>
                        <TableHead className="w-[200px]">{t('system.username')}</TableHead>
                        <TableHead>
                            <div className="flex items-center">
                                {t('system.userGroup')}
<<<<<<< HEAD
                                <Popover open={flagUserGroup} onOpenChange={() => setFlagUserGroup(!flagUserGroup)}> {/* onOpenChange点击空白区域触发 */}
                                    <PopoverTrigger>
                                        <FilterIcon onClick={() => setFlagUserGroup(!flagUserGroup)} className="text-gray-400 ml-3"/>
                                    </PopoverTrigger>
                                    <PopoverContent>
                                        <UsersFilter arr={userGroups} placeholder={t('system.searchUserGroups')} 
                                        onButtonClick={getFilterData} onIsOpen={(is) => setFlagUserGroup(is)}></UsersFilter>
                                    </PopoverContent>
                                </Popover>
                            </div>
                        </TableHead> 
                        <TableHead>
                            <div className="flex items-center">
                                {t('system.role')}
                                <Popover open={flagRole} onOpenChange={() => setFlagRole(!flagRole)}>
                                    <PopoverTrigger>
                                        <FilterIcon onClick={() => setFlagRole(!flagRole)} className="text-blue-500 ml-3"/>
                                    </PopoverTrigger>
                                    <PopoverContent>
                                        <UsersFilter arr={roles} placeholder={t('system.searchRoles')} 
                                        onButtonClick={getFilterData} onIsOpen={(is) => setFlagRole(is)}></UsersFilter>
                                    </PopoverContent>
                                </Popover>
                            </div>
                        </TableHead> 
                        <TableHead>{t('createTime')}</TableHead>
                        <TableHead className="text-right">{t('operations')}</TableHead>
=======
                                <UsersFilter
                                    options={userGroups}
                                    nameKey='group_name'
                                    placeholder={t('system.searchUserGroups')}
                                    onFilter={(ids) => filterData({ groupId: ids })}
                                ></UsersFilter>
                            </div>
                        </TableHead>
                        <TableHead>
                            <div className="flex items-center">
                                {t('system.role')}
                                <UsersFilter
                                    options={roles}
                                    nameKey='role_name'
                                    placeholder={t('system.searchRoles')}
                                    onFilter={(ids) => filterData({ roleId: ids })}
                                ></UsersFilter>
                            </div>
                        </TableHead>
                        <TableHead>{t('system.changeTime')}</TableHead>
                        <TableHead className="text-right w-[164px]">{t('operations')}</TableHead>
>>>>>>> dfe7e3d7
                    </TableRow>
                </TableHeader>
                <TableBody>
                    {users.map((el:any) => (
                        <TableRow key={el.id}>
                            <TableCell className="font-medium max-w-md truncate">{el.user_name}</TableCell>
                            {/* <TableCell>{el.role}</TableCell> */}
<<<<<<< HEAD
                            <TableCell>用户组A</TableCell>
                            <TableCell>角色B</TableCell>
=======
                            <TableCell className="break-all">{(el.groups || []).map(el => el.name).join(',')}</TableCell>
                            <TableCell className="break-all">{(el.roles || []).map(el => el.name).join(',')}</TableCell>
>>>>>>> dfe7e3d7
                            <TableCell>{el.update_time.replace('T', ' ')}</TableCell>
                            <TableCell className="text-right">
                                {/* 编辑 */}
                                {user.user_id === el.user_id ? <Button variant="link" className="text-gray-400 px-0">{t('edit')}</Button> :
                                    <Button variant="link" onClick={() => setCurrentUser(el)} className="px-0">{t('edit')}</Button>}
                                {/* 重置密码 */}
                                {(user.role === 'admin' || user.role === 'group_admin') && 
                                <Button variant="link" className="px-0 pl-4" onClick={() => userPwdModalRef.current.open(el.user_id)}>{t('system.resetPwd')}</Button>}
                                {/* 禁用 */}
                                {
                                    el.delete === 1 ? <Button variant="link" onClick={() => handleEnableUser(el)} className="text-green-500 px-0 pl-4">{t('enable')}</Button> :
                                        user.user_id === el.user_id ? <Button variant="link" className="text-gray-400 px-0 pl-4">{t('disable')}</Button> :
                                            <Button variant="link" onClick={() => handleDelete(el)} className="text-red-500 px-0 pl-4">{t('disable')}</Button>
                                }
                            </TableCell>
                        </TableRow>
                    ))}
                </TableBody>
                <TableFooter>
                    {!users.length && <TableRow>
                        <TableCell colSpan={5} className="text-center text-gray-400">{t('build.empty')}</TableCell>
                    </TableRow>}
                </TableFooter>
            </Table>
        </div>
        {/* 分页 */}
        {/* <Pagination count={10}></Pagination> */}
        <div className="bisheng-table-footer">
            <p className="desc">{t('system.userList')}</p>
            <AutoPagination
                className="float-right justify-end w-full mr-6"
                page={page}
                pageSize={pageSize}
                total={total}
                onChange={(newPage) => setPage(newPage)}
            />
        </div>

        <UserRoleModal user={currentUser} onClose={() => setCurrentUser(null)} onChange={handleRoleChange}></UserRoleModal>
        <UserPwdModal ref={userPwdModalRef} />
    </div>
};<|MERGE_RESOLUTION|>--- conflicted
+++ resolved
@@ -1,20 +1,11 @@
-<<<<<<< HEAD
-import { useContext, useEffect, useState } from "react";
-import { useTranslation } from "react-i18next";
-=======
->>>>>>> dfe7e3d7
 import { FilterIcon } from "@/components/bs-icons/filter";
 import { bsConfirm } from "@/components/bs-ui/alertDialog/useConfirm";
 import { Button } from "@/components/bs-ui/button";
 import { Popover, PopoverContent, PopoverTrigger } from "@/components/bs-ui/popover";
 import FilterUserGroup from "@/components/bs-ui/select/filter";
-<<<<<<< HEAD
-import { getSearchRes } from "@/controllers/API/user";
-=======
 import { getRolesApi, getUserGroupsApi } from "@/controllers/API/user";
 import { useContext, useEffect, useMemo, useRef, useState } from "react";
 import { useTranslation } from "react-i18next";
->>>>>>> dfe7e3d7
 import { SearchInput } from "../../../components/bs-ui/input";
 import AutoPagination from "../../../components/bs-ui/pagination/autoPagination";
 import {
@@ -27,50 +18,10 @@
     TableRow
 } from "../../../components/bs-ui/table";
 import { userContext } from "../../../contexts/userContext";
-import { disableUserApi, getRoleTypes, getUserGroupTypes, getUsersApi } from "../../../controllers/API/user";
+import { disableUserApi, getUsersApi } from "../../../controllers/API/user";
 import { captureAndAlertRequestErrorHoc } from "../../../controllers/request";
 import { useTable } from "../../../util/hook";
 import UserRoleModal from "./UserRoleModal";
-<<<<<<< HEAD
-
-
-function UsersFilter({arr, placeholder, onButtonClick, onIsOpen}) {
-    const setDefault = (array) => {
-        return array.map((a, index) => (a.name == '默认用户组' ||  a.name == '普通用户') ? {...a, checked:true} : a)
-    }
-
-    const [items, setItems] = useState(setDefault(arr))
-    const handlerChecked = (id) => {
-      const newItems = items.map((item:any) => item.id === id ? {...item, checked:!item.checked} : item)
-      setItems(newItems)
-    }
-
-    const filterData = () => {
-        const res = getSearchRes('zgj')
-        onButtonClick(res)
-        onIsOpen(false)
-    }
-    const getSearchKey = (e) => {
-        const key = e.target.value
-        let newItems = []
-        if(!key.toUpperCase()) {
-            newItems = setDefault(arr)
-        } else {
-            newItems = setDefault(arr.filter(a => a.name.toUpperCase().includes(key.toUpperCase())))
-        }
-        setItems(newItems)
-    }
-
-  return <FilterUserGroup 
-    options={items} 
-    placeholder={placeholder} 
-    onChecked={handlerChecked} 
-    search={getSearchKey} 
-    onClearChecked={() => setItems(setDefault(arr))} 
-    onOk={filterData} 
-  />
-}
-=======
 import UserPwdModal from "@/pages/LoginPage/UserPwdModal";
 
 function UsersFilter({ options, nameKey, placeholder, onFilter }) {
@@ -122,22 +73,16 @@
 
 }
 
->>>>>>> dfe7e3d7
 
 export default function Users(params) {
     const { user } = useContext(userContext);
     const { t } = useTranslation()
 
-<<<<<<< HEAD
-    const { page, pageSize, data: users, total, loading, setPage, search, reload, filterData } = useTable({ pageSize: 13 }, (param) =>
-        getUsersApi(param.keyword, param.page, param.pageSize)
-=======
     const { page, pageSize, data: users, total, loading, setPage, search, reload, filterData } = useTable({ pageSize: 20 }, (param) =>
         getUsersApi({
             ...param,
             name: param.keyword
         })
->>>>>>> dfe7e3d7
     )
 
     // 禁用确认
@@ -168,27 +113,6 @@
         reload()
     }
 
-<<<<<<< HEAD
-    // 搜索返回的数据
-    const [data, setData] = useState('')
-    const getFilterData = (data) => {
-        setData(data)
-    }
-
-    const [flagUserGroup, setFlagUserGroup] = useState(false)
-    const [flagRole, setFlagRole] = useState(false)
-
-    // 获取用户组类型数据
-    const [userGroups, setUserGroups] = useState([])
-    const getUserGoups = () => {
-        const res = getUserGroupTypes()
-        setUserGroups(res)
-    }
-    // 获取角色类型数据
-    const [roles, setRoles] = useState([])
-    const getRoles = () => {
-        const res = getRoleTypes()
-=======
     // 获取用户组类型数据
     const [userGroups, setUserGroups] = useState([])
     const getUserGoups = async () => {
@@ -199,20 +123,14 @@
     const [roles, setRoles] = useState([])
     const getRoles = async () => {
         const res:any = await getRolesApi()
->>>>>>> dfe7e3d7
         setRoles(res)
     }
 
     useEffect(() => {
         getUserGoups()
         getRoles()
-<<<<<<< HEAD
-        return () => {setUserGroups([]); setRoles([])}
-    },[])
-=======
         return () => { setUserGroups([]); setRoles([]) }
     }, [])
->>>>>>> dfe7e3d7
 
     return <div className="relative">
         <div className="h-[calc(100vh-136px)] overflow-y-auto pb-10">
@@ -229,35 +147,6 @@
                         <TableHead>
                             <div className="flex items-center">
                                 {t('system.userGroup')}
-<<<<<<< HEAD
-                                <Popover open={flagUserGroup} onOpenChange={() => setFlagUserGroup(!flagUserGroup)}> {/* onOpenChange点击空白区域触发 */}
-                                    <PopoverTrigger>
-                                        <FilterIcon onClick={() => setFlagUserGroup(!flagUserGroup)} className="text-gray-400 ml-3"/>
-                                    </PopoverTrigger>
-                                    <PopoverContent>
-                                        <UsersFilter arr={userGroups} placeholder={t('system.searchUserGroups')} 
-                                        onButtonClick={getFilterData} onIsOpen={(is) => setFlagUserGroup(is)}></UsersFilter>
-                                    </PopoverContent>
-                                </Popover>
-                            </div>
-                        </TableHead> 
-                        <TableHead>
-                            <div className="flex items-center">
-                                {t('system.role')}
-                                <Popover open={flagRole} onOpenChange={() => setFlagRole(!flagRole)}>
-                                    <PopoverTrigger>
-                                        <FilterIcon onClick={() => setFlagRole(!flagRole)} className="text-blue-500 ml-3"/>
-                                    </PopoverTrigger>
-                                    <PopoverContent>
-                                        <UsersFilter arr={roles} placeholder={t('system.searchRoles')} 
-                                        onButtonClick={getFilterData} onIsOpen={(is) => setFlagRole(is)}></UsersFilter>
-                                    </PopoverContent>
-                                </Popover>
-                            </div>
-                        </TableHead> 
-                        <TableHead>{t('createTime')}</TableHead>
-                        <TableHead className="text-right">{t('operations')}</TableHead>
-=======
                                 <UsersFilter
                                     options={userGroups}
                                     nameKey='group_name'
@@ -279,7 +168,6 @@
                         </TableHead>
                         <TableHead>{t('system.changeTime')}</TableHead>
                         <TableHead className="text-right w-[164px]">{t('operations')}</TableHead>
->>>>>>> dfe7e3d7
                     </TableRow>
                 </TableHeader>
                 <TableBody>
@@ -287,13 +175,8 @@
                         <TableRow key={el.id}>
                             <TableCell className="font-medium max-w-md truncate">{el.user_name}</TableCell>
                             {/* <TableCell>{el.role}</TableCell> */}
-<<<<<<< HEAD
-                            <TableCell>用户组A</TableCell>
-                            <TableCell>角色B</TableCell>
-=======
                             <TableCell className="break-all">{(el.groups || []).map(el => el.name).join(',')}</TableCell>
                             <TableCell className="break-all">{(el.roles || []).map(el => el.name).join(',')}</TableCell>
->>>>>>> dfe7e3d7
                             <TableCell>{el.update_time.replace('T', ' ')}</TableCell>
                             <TableCell className="text-right">
                                 {/* 编辑 */}
