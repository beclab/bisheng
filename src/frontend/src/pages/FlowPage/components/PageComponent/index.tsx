--- conflicted
+++ resolved
@@ -310,11 +310,7 @@
   // 离开并保存
   const handleSaveAndClose = async () => {
     setFlow('leave and save', { ...flow })
-<<<<<<< HEAD
-    
-=======
-
->>>>>>> dfe7e3d7
+
     await captureAndAlertRequestErrorHoc(updateVersion(version.id, { name: version.name, description: '', data: flow.data }))
     blocker.proceed?.()
   }
@@ -464,17 +460,12 @@
           <h3 className="font-bold text-lg">{t('prompt')}</h3>
           <p className="py-4">{t('flow.unsavedChangesConfirmation')}</p>
           <div className="modal-action">
-<<<<<<< HEAD
-            <Button className="h-8" variant="outline" onClick={() => blocker.reset?.()}>{t('cancel')}</Button>
-            <Button className="h-8" variant="destructive" onClick={() => blocker.proceed?.()}>{t('flow.leave')}</Button>
-=======
             <Button className="h-8" variant="outline" onClick={() => {
               const dom = document.getElementById("flow-page") as HTMLElement;
               blocker.reset?.()
               if (dom) dom.className = dom.className.replace('report-hidden', '');
             }}>{t('cancel')}</Button>
             <Button className="leave h-8" variant="destructive" onClick={() => blocker.proceed?.()}>{t('flow.leave')}</Button>
->>>>>>> dfe7e3d7
             <Button className="h-8" onClick={handleSaveAndClose}>{t('flow.leaveAndSave')}</Button>
           </div>
         </form>
