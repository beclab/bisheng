--- conflicted
+++ resolved
@@ -27,29 +27,18 @@
   }, [type]);
 
   const options = useMemo(() => {
-<<<<<<< HEAD
-    return allData.filter((el) =>
-      el.name.toLowerCase().includes(keyword.toLowerCase())
-      || el.description.toLowerCase().includes(keyword.toLowerCase())
-    );
-=======
     return allData.filter((el) => {
       // 搜索范围：工具名称、工具描述、工具api名称、工具api描述
       const targetStr = `${el.name}-${el.description}-${el.children?.map((el) => el.name + el.desc).join("-") || ''}`
       return targetStr.toLowerCase().includes(keyword.toLowerCase());
     });
->>>>>>> dfe7e3d7
   }, [keyword, allData]);
 
   return (
     <div className="flex h-full relative" onClick={(e) => e.stopPropagation()}>
       <div className="w-full flex h-full overflow-y-scroll scrollbar-hide relative top-[-60px]">
         <div className="w-fit p-6">
-<<<<<<< HEAD
-          <h1>{t("tools.addTool")}</h1>
-=======
           {/* <h1>{t("tools.addTool")}</h1> */}
->>>>>>> dfe7e3d7
           <SearchInput
             placeholder={t("tools.search")}
             className="mt-6"
