import { Button } from "@/components/bs-ui/button";
import { Dialog, DialogTrigger } from "@/components/bs-ui/dialog";
import { MixerHorizontalIcon } from "@radix-ui/react-icons";
import AutoPromptDialog from "./AutoPromptDialog";
import { useEffect, useState } from "react";
import { useAssistantStore } from "@/store/assistantStore";
import { Textarea } from "@/components/bs-ui/input";
import { useTranslation } from "react-i18next";

export default function Prompt() {

    const { t } = useTranslation()

    const [open, setOpen] = useState(false);

    const { assistantState, dispatchAssistant } = useAssistantStore()

    useEffect(() => {
        // 新建助手自动开启优化
        if (window.assistantCreate && assistantState.prompt) {
            setOpen(true)
            delete window.assistantCreate
        }
    }, [assistantState.prompt])

    return <div className="w-[50%] h-full bg-[#fff] shadow-sm p-4 overflow-y-auto scrollbar-hide">
        <div className="flex-between-center">
            <span className="text-sm font-medium leading-none">{t('build.assistantPortrait')}</span>
            <Dialog open={open} onOpenChange={setOpen}>
                <DialogTrigger asChild>
                    <Button variant="link" className="p-0"><MixerHorizontalIcon className="mr-1" />{t('build.automaticOptimization')}</Button>
                </DialogTrigger>
                {open && <AutoPromptDialog onOpenChange={setOpen}></AutoPromptDialog>}
            </Dialog>
        </div>
        <div className="h-[90%]">
            <Textarea
                className="border-none bg-transparent scrollbar-hide h-full focus-visible:ring-0 resize-none text-sm text-muted-foreground"
                value={assistantState.prompt}
<<<<<<< HEAD
                placeholder={t('build.prompt')}
=======
                placeholder={t('prompt')}
>>>>>>> dfe7e3d7
                onInput={(e => dispatchAssistant('setPrompt', { prompt: e.target.value }))}
            ></Textarea>
        </div>
    </div>
};<|MERGE_RESOLUTION|>--- conflicted
+++ resolved
@@ -37,11 +37,7 @@
             <Textarea
                 className="border-none bg-transparent scrollbar-hide h-full focus-visible:ring-0 resize-none text-sm text-muted-foreground"
                 value={assistantState.prompt}
-<<<<<<< HEAD
-                placeholder={t('build.prompt')}
-=======
                 placeholder={t('prompt')}
->>>>>>> dfe7e3d7
                 onInput={(e => dispatchAssistant('setPrompt', { prompt: e.target.value }))}
             ></Textarea>
         </div>
