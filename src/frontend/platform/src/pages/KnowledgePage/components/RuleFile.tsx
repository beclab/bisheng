import { Checkbox } from "@/components/bs-ui/checkBox";
import { Input } from "@/components/bs-ui/input";
import { Label } from "@/components/bs-ui/label";
import { locationContext } from "@/contexts/locationContext";
import { useContext, useMemo, useEffect, useState, useRef, useCallback } from "react";
import { useTranslation } from "react-i18next";
import FileUploadSplitStrategy from "./FileUploadSplitStrategy";
import { Tooltip, TooltipContent, TooltipTrigger } from "@/components/bs-ui/tooltip";
import { cn } from "@/utils";
import { CircleHelp } from "lucide-react";

// 工具函数：将1/0或布尔值转为标准布尔值
const toBoolean = (value) => {
  if (value === undefined || value === null) return false;
  if (typeof value === "number") return value === 1;
  if (typeof value === "string") return value.toLowerCase() === "true";
  return Boolean(value);
};

// 工具函数：驼峰转下划线
const camelToSnake = (str) => {
  return str.replace(/[A-Z]/g, (letter) => `_${letter.toLowerCase()}`);
};

// 生成稳定的策略ID（基于内容哈希）
const getStrategyId = (regexStr, position) => {
  let hash = 0;
  const str = `${regexStr}-${position}`;
  for (let i = 0; i < str.length; i++) {
    hash = ((hash << 5) - hash) + str.charCodeAt(i);
    hash = hash & hash;
  }
  return `strategy-${Math.abs(hash)}`;
};

interface RuleFileProps {
  rules: any;
  setRules: (updater: any) => void;
  strategies?: any[];
  setStrategies?: (newStrategies: any[]) => void;
  originalSplitRule?: any;
  setOriginalSplitRule?: (updater: any) => void;
  isAdjustMode?: boolean;
  showPreview?: boolean;
  isEtl4lm?: boolean;
}

export default function RuleFile({
  rules,
  setRules,
  strategies = [],
  setStrategies = () => {},
  originalSplitRule,
  setOriginalSplitRule = () => {},
  isAdjustMode = false,
  showPreview =false,
  isEtl4lm = false
}: RuleFileProps) {
  console.log(showPreview,199);
  
  const { appConfig } = useContext(locationContext);
  const { t } = useTranslation('knowledge');

  // 安全解析 originalSplitRule
  const parsedOriginalSplitRule = useMemo(() => {
    if (!originalSplitRule) return {};
    if (typeof originalSplitRule === 'string') {
      try {
        const parsed = JSON.parse(originalSplitRule);
        return typeof parsed === 'object' && parsed !== null ? parsed : {};
      } catch (e) {
        console.error('解析 originalSplitRule 失败:', e);
        return {};
      }
    }
    return typeof originalSplitRule === 'object' ? { ...originalSplitRule } : {};
  }, [originalSplitRule]);

  // 计算当前值
  const currentRules = useMemo(() => {
    const baseRules = isAdjustMode ? parsedOriginalSplitRule : { ...rules };
    
    return {
      chunkSize: String(baseRules.chunk_size ?? baseRules.chunkSize ?? "1000"),
      chunkOverlap: String(baseRules.chunk_overlap ?? baseRules.chunkOverlap ?? "0"),
      retainImages: toBoolean(baseRules.retain_images ?? baseRules.retainImages),
      forceOcr: toBoolean(baseRules.force_ocr ?? baseRules.forceOcr),
      enableFormula: toBoolean(baseRules.enable_formula ?? baseRules.enableFormula),
    };
  }, [isAdjustMode, parsedOriginalSplitRule, rules]);

  // 内部状态与外部状态同步
  const [internalValues, setInternalValues] = useState(currentRules);
  const prevRulesRef = useRef(currentRules);

  useEffect(() => {
    if (JSON.stringify(prevRulesRef.current) !== JSON.stringify(currentRules)) {
      setInternalValues(currentRules);
      prevRulesRef.current = currentRules;
    }
  }, [currentRules]);

  // 使用 useEffect 监听 originalSplitRule 的变化
  useEffect(() => {
    console.log('originalSplitRule 已更新:', originalSplitRule);
  }, [originalSplitRule]);

  // 策略初始化
  const hasInitialized = useRef(false);
  useEffect(() => {
    if (!isAdjustMode || hasInitialized.current) return;
    
    const validSeparatorPairs = (parsedOriginalSplitRule.separator || [])
      .map((regexStr, index) => ({
        regexStr: String(regexStr || '').trim(),
        position: (parsedOriginalSplitRule.separator_rule || [])[index] || 'after'
      }))
      .filter(pair => pair.regexStr);

    if (validSeparatorPairs.length > 0) {
      const regexToRuleMap = {
        '\\n': '单换行后切分，用于分隔普通换行',
        '\\n\\n': '双换行后切分,用于分隔段落',
        '第.{1,3}章': '"第X章"前切分，切分章节等',
        '第.{1,3}条': '"第X条"前切分，切分条目等',
        '。': '中文句号后切分，中文断句',
        '\\.': '英文句号后切分，英文断句'
      };

      const convertedStrategies = validSeparatorPairs.map((pair) => ({
        id: getStrategyId(pair.regexStr, pair.position),
        regex: pair.regexStr,
        position: pair.position,
        rule: regexToRuleMap[pair.regexStr] || `自定义规则: ${pair.regexStr}`
      }));

      setStrategies(convertedStrategies);
    }

    hasInitialized.current = true;
  }, [isAdjustMode, parsedOriginalSplitRule, setStrategies]);

  // 修复核心：处理输入框和勾选框的值变化
  const handleSettingChange = useCallback((key, value) => {
    let rawValue;
    if (value?.target?.type === 'checkbox') {
      rawValue = value.target.checked;
    } else if (value?.target?.value !== undefined) {
      rawValue = value.target.value;
    } else {
      rawValue = value;
    }

    // 更新UI
    setInternalValues(prev => ({ ...prev, [key]: rawValue }));

     if (isAdjustMode) {
    const snakeKey = camelToSnake(key);
    
    let storedValue;
    if (typeof rawValue === 'boolean') {
      storedValue = rawValue;
    } else if (key === 'chunkSize' || key === 'chunkOverlap') {
      storedValue = rawValue === '' ? (key === 'chunkSize' ? 1000 : 0) : Number(rawValue);
    } else {
      storedValue = rawValue;
    }

    // 直接更新原始分割规则
    setOriginalSplitRule(prev => {
      const current = typeof prev === 'string' 
        ? (() => { try { return JSON.parse(prev); } catch { return {}; } })()
        : (prev || {});
      
      const updated = { ...current, [snakeKey]: storedValue };
      console.log('更新后的值:', updated);
      return updated; // 确保返回更新后的对象
    });
  } else {
    setRules(prev => ({ ...(prev || {}), [key]: rawValue }));
  }
}, [isAdjustMode, setOriginalSplitRule, setRules]);

  // 策略变化处理
  const handleStrategiesChange = useCallback((newStrategies) => {
    setStrategies(newStrategies);
    
    if (isAdjustMode) {
      const separator = newStrategies.map(s => s.regex);
      const separatorRule = newStrategies.map(s => s.position);
      
      setOriginalSplitRule(prev => {
        const current = typeof prev === 'string' 
          ? (() => { try { return JSON.parse(prev); } catch { return {}; } })()
          : (prev || {});
        return { ...current, separator, separator_rule: separatorRule };
      });
    }
  }, [isAdjustMode, setOriginalSplitRule, setStrategies]);

  return (
    <div className="flex-1 flex flex-col relative max-w-[760px] mx-auto">
      <div className="flex flex-col gap-4" style={{ gridTemplateColumns: '114px 1fr' }}>
        <div className="space-y-4 p-4 border rounded-lg">
          <h3 className="font-bold text-gray-800 text-left text-md">{t('splitSettings')}</h3>

          <div className="flex gap-4">
            {/* 核心修改：根据showPreview调整间距 */}
            <div className={cn("w-1/2 flex items-center", showPreview ? "gap-0" : "gap-3")}>
              <Label htmlFor="splitLength"className={cn("whitespace-nowrap text-sm min-w-[100px]", showPreview ? "-mr-4" : "")}>
                {t('splitLength')}
              </Label>
              <div className={cn('relative', showPreview ? "pl-2" : "")}>
                <Input
                  id="splitLength"
                  type="number"
                  step="100"
                  min={0}
                  value={internalValues.chunkSize}
                  onChange={(e) => handleSettingChange('chunkSize', e)}
                  placeholder={t('splitSizePlaceholder')}
                  className="flex-1 min-w-[150px]"
                  onBlur={(e) => {
                    if (!e.target.value) {
                      handleSettingChange('chunkSize', { target: { value: '1000' } });
                    }
                  }}
                />
                <span className="absolute right-8 top-1/2 -translate-y-1/2 text-gray-400">字符</span>
              </div>
            </div>

            {/* 核心修改：根据showPreview调整间距 */}
            <div className={cn("w-1/2 flex items-center", showPreview ? "gap-0" : "gap-3")}>
              <Label htmlFor="chunkOverlap" className={cn("whitespace-nowrap text-sm min-w-[100px]", showPreview ? "-mr-5" : "")}>
                {t('chunkOverlap')}
              </Label>
              <div className="relative">
                <Input
                  id="chunkOverlap"
                  type="number"
                  step="10"
                  min={0}
                  value={internalValues.chunkOverlap}
                  onChange={(e) => handleSettingChange('chunkOverlap', e)}
                  placeholder={t('chunkOverlapPlaceholder')}
                  className="flex-1 min-w-[150px]"
                  onBlur={(e) => {
                    if (!e.target.value) {
                      handleSettingChange('chunkOverlap', { target: { value: '0' } });
                    }
                  }}
                />
                <span className="absolute right-8 top-1/2 -translate-y-1/2 text-gray-400">字符</span>
              </div>
            </div>
          </div>

          <div className="flex items-center gap-2 pt-2">
            <Checkbox
              id="retainImages"
              checked={internalValues.retainImages}
              onCheckedChange={(e) => handleSettingChange('retainImages', e)}
            />
            <Label htmlFor="retainImages" className="text-sm text-gray-700 flex items-center gap-1">
              {t('keepImages')}
              <Tooltip>
                <TooltipTrigger asChild>
                  <CircleHelp className="w-3.5 h-3.5 text-muted-foreground" />
                </TooltipTrigger>
                <TooltipContent>
                  <div className="max-w-96 text-left break-all whitespace-normal">解析时将保留文档中的图片内容， 以支持问答时图文并茂的回复。</div>
                </TooltipContent>
              </Tooltip>
            </Label>
          </div>
        </div>

        <div className="p-4 border rounded-lg">
          <Label htmlFor="splitMethod" className="flex justify-start text-md text-left font-bold text-gray-800">
            {t('splitMethod')}
          </Label>
          <FileUploadSplitStrategy data={strategies} onChange={handleStrategiesChange} />
        </div>

<<<<<<< HEAD
        {(isEtl4lm || appConfig.enableEtl4lm) && (
=======
        {(appConfig.enableEtl4lm && rules.fileList.some(item => item.suffix === 'pdf') )&& (
>>>>>>> 7d1d99b9
          <div className="space-y-4 p-4 border rounded-lg">
            <h3 className="text-md font-bold text-gray-800 text-left ">{t('pdfAnalysis')}</h3>
            <div className="flex items-center gap-2 pt-2">
              <Checkbox
                id="forceOcr"
                checked={internalValues.forceOcr}
                onCheckedChange={(e) => handleSettingChange('forceOcr', e)}
              />
              <Label htmlFor="forceOcr" className="text-sm text-gray-700 flex items-center gap-1">
                {t('ocrForce')}
                <Tooltip>
                  <TooltipTrigger asChild>
                    <CircleHelp className="w-3.5 h-3.5 text-muted-foreground" />
                  </TooltipTrigger>
                  <TooltipContent>
                    <div className="max-w-96 text-left break-all whitespace-normal">{t('ocrForceTip')}</div>
                  </TooltipContent>
                </Tooltip>
              </Label>
              <Checkbox
                id="enableFormula"
                checked={internalValues.enableFormula}
                onCheckedChange={(e) => handleSettingChange('enableFormula', e)}
              />
              <Label htmlFor="enableFormula" className="text-sm text-gray-700">{t('enableRec')}</Label>
            </div>
          </div>
        )}
      </div>
    </div>
  );
}<|MERGE_RESOLUTION|>--- conflicted
+++ resolved
@@ -283,11 +283,7 @@
           <FileUploadSplitStrategy data={strategies} onChange={handleStrategiesChange} />
         </div>
 
-<<<<<<< HEAD
-        {(isEtl4lm || appConfig.enableEtl4lm) && (
-=======
         {(appConfig.enableEtl4lm && rules.fileList.some(item => item.suffix === 'pdf') )&& (
->>>>>>> 7d1d99b9
           <div className="space-y-4 p-4 border rounded-lg">
             <h3 className="text-md font-bold text-gray-800 text-left ">{t('pdfAnalysis')}</h3>
             <div className="flex items-center gap-2 pt-2">
