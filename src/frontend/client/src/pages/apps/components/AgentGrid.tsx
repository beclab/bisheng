--- conflicted
+++ resolved
@@ -6,11 +6,8 @@
 import { useRecoilState } from "recoil"
 import { getChatOnlineApi, getFrequently, getHomeLabelApi, getUncategorized } from "~/api/apps"
 import { Button } from "~/components"
-<<<<<<< HEAD
 import { useLocalize } from "~/hooks"
-=======
 import { addCommonlyAppState } from ".."
->>>>>>> 9a320dcf
 import { AgentCard } from "./AgentCard"
 
 // 智能体类型定义
