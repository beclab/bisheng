--- conflicted
+++ resolved
@@ -32,15 +32,9 @@
     return <div className="flex w-full py-2">
         <div className="w-fit group min-h-8 max-w-[90%]">
             <div className="flex justify-start items-center gap-2 ml-4">
-<<<<<<< HEAD
-                <div className={`text-right group-hover:opacity-100 opacity-0`}>
-                    <span className="text-slate-400 text-sm">{formatStrTime(data.create_time, localize('com_message_month_day_time'))}</span>
-                </div>
-=======
                 {/* <div className={`text-right group-hover:opacity-100 opacity-0`}>
                     <span className="text-slate-400 text-sm">{formatStrTime(data.create_time, 'MM 月 dd 日 HH:mm')}</span>
                 </div> */}
->>>>>>> 9a320dcf
                 {/* {useName && <p className="text-gray-600 text-sm">{useName}</p>} */}
             </div>
             <div className="rounded-2xl px-4">
