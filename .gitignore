--- conflicted
+++ resolved
@@ -259,9 +259,5 @@
 
 sftp-config.json
 
-<<<<<<< HEAD
 /tmp/*
-=======
-/tmp/*
-sftp-config.json
->>>>>>> ebeed02b
+sftp-config.json